--- conflicted
+++ resolved
@@ -111,12 +111,10 @@
   /users:
     get:
       summary: List users
-<<<<<<< HEAD
       security:
         - oauth2:
           - users
           - read:users
-=======
       parameters:
         - name: state
           in: query
@@ -132,7 +130,6 @@
             inactive: all users who have *no* active servers (complement of active)
 
             Added in JupyterHub 1.3
->>>>>>> e435fe66
       responses:
         '200':
           description: The Hub's user list
