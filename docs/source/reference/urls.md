# JupyterHub URL scheme

This document describes how JupyterHub routes requests.

This does not include the [REST API](./rest.md) URLs.

In general, all URLs can be prefixed with `c.JupyterHub.base_url` to
run the whole JupyterHub application on a prefix.

All authenticated handlers redirect to `/hub/login` to log-in users
before being redirected back to the originating page.
The returned request should preserve all query parameters.

## `/`

The top-level request is always a simple redirect to `/hub/`,
to be handled by the default JupyterHub handler.

In general, all requests to `/anything` that do not start with `/hub/`
but are routed to the Hub, will be redirected to `/hub/anything` before being handled by the Hub.

## `/hub/`

This is an authenticated URL.

This handler redirects users to the default URL of the application,
which defaults to the user's default server.
That is, the handler redirects to `/hub/spawn` if the user's server is not running,
or to the server itself (`/user/:name`) if the server is running.

This default URL behavior can be customized in two ways:

First, to redirect users to the JupyterHub home page (`/hub/home`)
instead of spawning their server,
set `redirect_to_server` to False:

```python
c.JupyterHub.redirect_to_server = False
```

This might be useful if you have a Hub where you expect
users to be managing multiple server configurations
but automatic spawning is not desirable.

Second, you can customise the landing page to any page you like,
such as a custom service you have deployed e.g. with course information:

```python
c.JupyterHub.default_url = '/services/my-landing-service'
```

## `/hub/home`

![The Hub home page with named servers enabled](../images/named-servers-home.png)

By default, the Hub home page has just one or two buttons
for starting and stopping the user's server.

If named servers are enabled, there will be some additional
tools for management of the named servers.

_Version added: 1.0_ named server UI is new in 1.0.

## `/hub/login`

This is the JupyterHub login page.
If you have a form-based username+password login,
such as the default [PAMAuthenticator](https://en.wikipedia.org/wiki/Pluggable_authentication_module),
this page will render the login form.

![A login form](../images/login-form.png)

If login is handled by an external service,
e.g. with OAuth, this page will have a button,
declaring "Log in with ..." which users can click
to log in with the chosen service.

![A login redirect button](../images/login-button.png)

If you want to skip the user interaction and initiate login
via the button, you can set:

```python
c.Authenticator.auto_login = True
```

This can be useful when the user is "already logged in" via some mechanism.
However, a handshake via `redirects` is necessary to complete the authentication with JupyterHub.

## `/hub/logout`

Visiting `/hub/logout` clears [cookies](https://en.wikipedia.org/wiki/HTTP_cookie) from the current browser.
Note that **logging out does not stop a user's server(s)** by default.

If you would like to shut down user servers on logout,
you can enable this behavior with:

```python
c.JupyterHub.shutdown_on_logout = True
```

Be careful with this setting because logging out one browser
does not mean the user is no longer actively using their server from another machine.

## `/user/:username[/:servername]`

If a user's server is running, this URL is handled by the user's given server,
not by the Hub.
The username is the first part, and if using named servers,
the server name is the second part.

If the user's server is _not_ running, this will be redirected to `/hub/user/:username/...`

## `/hub/user/:username[/:servername]`

This URL indicates a request for a user server that is not running
(because `/user/...` would have been handled by the notebook server
if the specified server were running).

Handling this URL is the most complicated condition in JupyterHub,
because there can be many states:

<<<<<<< HEAD
1. server is not active/
   a. user matches/
=======
1. the server is not active
   a. user matches
>>>>>>> 864f7dc0
   b. user doesn't match
2. the server is ready
3. the server is pending, but not ready

If the server is pending spawn,
the browser will be redirected to `/hub/spawn-pending/:username/:servername`
to see a progress page while waiting for the server to be ready.

If the server is not active at all,
a page will be served with a link to `/hub/spawn/:username/:servername`.
Following that link will launch the requested server.
The HTTP status will be 503 in this case because a request has been made for a server that is not running.

If the server is ready, it is assumed that the proxy has not yet registered the route.
Some checks are performed and a delay is added before redirecting back to `/user/:username/:servername/...`.
If something is really wrong, this can result in a redirect loop.

Visiting this page will never result in triggering the spawn of servers
without additional user action (i.e. clicking the link on the page).

![Visiting a URL for a server that's not running](../images/not-running.png)

_Version changed: 1.0_

Prior to 1.0, this URL itself was responsible for spawning servers.
If the progress page was pending, the URL redirected it to running servers.
This was useful because it made sure that the requested servers were restarted after they stopped.
However, it could also be harmful because unused servers would continuously be restarted if e.g.
an idle JupyterLab frontend that constantly makes polling requests was openly pointed at it.

### Special handling of API requests

Requests to `/user/:username[/:servername]/api/...` are assumed to be
from applications connected to stopped servers.
These requests fail with a `503` status code and an informative JSON error message
that indicates how to spawn the server.
This is meant to help applications such as JupyterLab,
that are connected to a server that has stopped.

_Version changed: 1.0_

JupyterHub version 0.9 failed these API requests with status `404`,
but version 1.0 uses 503.

## `/user-redirect/...`

The `/user-redirect/...` URL is for sharing a URL that will redirect a user
to a path on their own default server.
This is useful when different users have the same file at the same URL on their servers,
and you want a single link to give to any user that will open that file on their server.

e.g. a link to `/user-redirect/notebooks/Index.ipynb`
will send user `hortense` to `/user/hortense/notebooks/Index.ipynb`

**DO NOT** share links to your own server with other users.
This will not work in general,
unless you grant those users access to your server.

**Contributions welcome:** The JupyterLab "shareable link" should share this link
when run with JupyterHub, but it does not.
See [jupyterlab-hub](https://github.com/jupyterhub/jupyterlab-hub)
where this should probably be done and
[this issue in JupyterLab](https://github.com/jupyterlab/jupyterlab/issues/5388)
that is intended to make it possible.

## Spawning

### `/hub/spawn[/:username[/:servername]]`

Requesting `/hub/spawn` will spawn the default server for the current user.
If the `username` and optionally `servername` are specified,
then the specified server for the specified user will be spawned.
Once spawn has been requested,
the browser is redirected to `/hub/spawn-pending/...`.

If `Spawner.options_form` is used,
this will render a form,
and a POST request will trigger the actual spawn and redirect.

![The spawn form](../images/spawn-form.png)

_Version added: 1.0_

1.0 adds the ability to specify `username` and `servername`.
Prior to 1.0, only `/hub/spawn` was recognized for the default server.

_Version changed: 1.0_

Prior to 1.0, this page redirected back to `/hub/user/:username`,
which was responsible for triggering spawn and rendering progress, etc.

### `/hub/spawn-pending[/:username[/:servername]]`

![The spawn pending page](../images/spawn-pending.png)

_Version added: 1.0_ this URL is new in JupyterHub 1.0.

This page renders the progress view for the given spawn request.
Once the server is ready,
the browser is redirected to the running server at `/user/:username/:servername/...`.

If this page is requested at any time after the specified server is ready,
the browser will be redirected to the running server.

Requesting this page will never trigger any side effects.
If the server is not running (e.g. because the spawn has failed),
the spawn failure message (if applicable) will be displayed,
and the page will show a link back to `/hub/spawn/...`.

## `/hub/token`

![The token management page](../images/token-page.png)

On this page, users can manage their JupyterHub API tokens.
They can revoke access and request new tokens for writing scripts
against the [JupyterHub REST API](./rest.md).

## `/hub/admin`

![The admin panel](../images/named-servers-admin.png)

Administrators can take various administrative actions from this page:

- add/remove users
- grant admin privileges
- start/stop user servers
- shutdown JupyterHub itself<|MERGE_RESOLUTION|>--- conflicted
+++ resolved
@@ -119,14 +119,8 @@
 
 Handling this URL is the most complicated condition in JupyterHub,
 because there can be many states:
-
-<<<<<<< HEAD
-1. server is not active/
+1. the server is not active/
    a. user matches/
-=======
-1. the server is not active
-   a. user matches
->>>>>>> 864f7dc0
    b. user doesn't match
 2. the server is ready
 3. the server is pending, but not ready
