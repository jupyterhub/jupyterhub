(rest-api)=

# Using JupyterHub's REST API

This section will give you information on:

<<<<<<< HEAD
- [what you can do with the API](#what-you-can-do-with-the-api)
- [how to create an API token](#create-an-api-token)
- [how to add API tokens to the config files](#)
- [how to make an API request programmatically using the requests library](#make-an-api-request)
- [where to learn more about JupyterHub's API](#learn-more-about-the-api)

Before we discuss about JupyterHub's REST API, you can learn about [REST APIs here](https://en.wikipedia.org/wiki/Representational_state_transfer). A REST
API provides a standard way for users to get and send information to the
Hub.
=======
- What you can do with the API
- How to create an API token
- Assigning permissions to a token
- Updating to admin services
- Making an API request programmatically using the requests library
- Paginating API requests
- Enabling users to spawn multiple named-servers via the API
- Learn more about JupyterHub's API
>>>>>>> 88e2346b

## What you can do with the API

Using the [JupyterHub REST API](https://jupyterhub.readthedocs.io/en/stable/reference/rest-api.html#/default/delete_groups__name_), you can perform actions on the Hub,
such as:

- Checking which users are active
- Adding or removing users
- Stopping or starting single user notebook servers
- Authenticating services
- Communicating with an individual Jupyter server's REST API

## Create an API token

To send requests using the JupyterHub API, you must pass an API token with
the request.

The preferred way of generating an API token is by running:

```bash
openssl rand -hex 32
```

This `openssl` command generates a potential token that can then be
added to JupyterHub using `.api_tokens` configuration setting in
`jupyterhub_config.py`.

<<<<<<< HEAD
Alternatively, use the `jupyterhub token` command to generate a token
for a specific hub user by passing the " **username**":
=======
```{note}
The api_tokens configuration has been softly deprecated since the introduction of services.
```

Alternatively, you can use the `jupyterhub token` command to generate a token
for a specific hub user by passing the **username**:
>>>>>>> 88e2346b

```bash
jupyterhub token <username>
```

This command generates a random string to use as a token and registers
it for the given user with the Hub's database.

In [version 0.8.0](../changelog.md), a token request page for
generating an API token is available from the JupyterHub user interface:

:::{figure-md}

![token request page](../images/token-request.png)

JupyterHub's API token page
:::

:::{figure-md}
![token-request-success](../images/token-request-success.png)

JupyterHub's token page after successfully requesting a token.

:::

## Assigning permissions to a token

Prior to JupyterHub 2.0, there were two levels of permissions:

1. user, and
2. admin

where a token would always have full permissions to do whatever its owner could do.

In JupyterHub 2.0,
specific permissions are now defined as '**scopes**',
and can be assigned both at the user/service level,
and at the individual token level.

This allows e.g. a user with full admin permissions to request a token with limited permissions.

## Updating to admin services

```{note}
The `api_tokens` configuration has been softly deprecated since the introduction of services.
We have no plans to remove it,
but deployments are encouraged to use service configuration instead.
```

If you have been using `api_tokens` to create an admin user
and the token for that user to perform some automations, then
the services' mechanism may be a better fit if you have the following configuration:

```python
c.JupyterHub.admin_users = {"service-admin"}
c.JupyterHub.api_tokens = {
    "secret-token": "service-admin",
}
```

This can be updated to create a service, with the following configuration:

```python
c.JupyterHub.services = [
    {
        # give the token a name
        "name": "service-admin",
        "api_token": "secret-token",
        # "admin": True, # if using JupyterHub 1.x
    },
]

# roles were introduced in JupyterHub 2.0
# prior to 2.0, only "admin": True or False was available

c.JupyterHub.load_roles = [
    {
        "name": "service-role",
        "scopes": [
            # specify the permissions the token should have
            "admin:users",
        ],
        "services": [
            # assign the service the above permissions
            "service-admin",
        ],
    }
]
```

The token will have the permissions listed in the role
(see [scopes](https://jupyterhub.readthedocs.io/en/stable/rbac/scopes.html#scopes-in-jupyterhub) for a list of available permissions),
but there will no longer be a user account created to house it.
The main noticeable difference between a configuration and a service is that there will be no notebook server associated with the account
and the service will not show up in the various user list pages and APIs.

## Make an API request

To authenticate your requests, pass the API token in the request's
Authorization header.

### Use requests

Using the popular Python [requests](https://docs.python-requests.org)
library, (here's example code to make an API request for the users of a JupyterHub
deployment) an API GET request is made, and the request sends an API token for
authorization. The response contains information about the users:

```python
import requests

api_url = 'http://127.0.0.1:8081/hub/api'

r = requests.get(api_url + '/users',
    headers={
        'Authorization': f'token {token}',
    }
)

r.raise_for_status()
users = r.json()
```

This example provides a slightly more complicated request, yet the
process is very similar:

```python
import requests

api_url = 'http://127.0.0.1:8081/hub/api'

data = {'name': 'mygroup', 'users': ['user1', 'user2']}

r = requests.post(api_url + '/groups/formgrade-data301/users',
    headers={
        'Authorization': f'token {token}',
    },
    json=data,
)
r.raise_for_status()
r.json()
```

<<<<<<< HEAD
The same API token can also authorize access to the [Jupyter Notebook REST API](https://jupyterhub.readthedocs.io/en/stable/reference/rest-api.html#/)
=======
The same API token can also authorize access to the [Jupyter Notebook REST API][]
>>>>>>> 88e2346b
provided by notebook servers managed by JupyterHub if it has the necessary `access:users:servers` scope.

<p>&nbsp;</p>

## Paginating API requests

```{versionadded} 2.0

```

Pagination is available through the `offset` and `limit` query parameters on
list endpoints, which can be used to return ideally sized windows of results.
Here's example code demonstrating pagination on the `GET /users`
endpoint to fetch the first 20 records.

```python
import os
import requests

api_url = 'http://127.0.0.1:8081/hub/api'

r = requests.get(
    api_url + '/users?offset=0&limit=20',
    headers={
        "Accept": "application/jupyterhub-pagination+json",
        "Authorization": f"token {token}",
    },
)
r.raise_for_status()
r.json()
```

For backward-compatibility, the default structure of list responses is unchanged.
However, this lacks pagination information (e.g. is there a next page),
so if you have enough users that they won't fit in the first response,
it is a good idea to opt-in to the new paginated list format.
There is a new schema for list responses which include pagination information.
You can request this by including the header:

```
Accept: application/jupyterhub-pagination+json
```

with your request, in which case a response will look like:

```python
{
  "items": [
    {
      "name": "username",
      "kind": "user",
      ...
    },
  ],
  "_pagination": {
    "offset": 0,
    "limit": 20,
    "total": 50,
    "next": {
      "offset": 20,
      "limit": 20,
      "url": "http://127.0.0.1:8081/hub/api/users?limit=20&offset=20"
    }
  }
}
```

where the list results (same as pre-2.0) will be in `items`,
and pagination info will be in `_pagination`.
The `next` field will include the `offset`, `limit`, and `url` for requesting the next page.
`next` will be `null` if there is no next page.

Pagination is governed by two configuration options:

- `JupyterHub.api_page_default_limit` - the page size, if `limit` is unspecified in the request
  and the new pagination API is requested
  (default: 50)
- `JupyterHub.api_page_max_limit` - the maximum page size a request can ask for (default: 200)

Pagination is enabled on the `GET /users`, `GET /groups`, and `GET /proxy` REST endpoints.

## Enabling users to spawn multiple named-servers via the API

Support for multiple servers per user was introduced in JupyterHub [version 0.8.](../changelog.md)
Prior to that, each user could only launch a single default server via the API
like this:

```bash
curl -X POST -H "Authorization: token <token>" "http://127.0.0.1:8081/hub/api/users/<user>/server"
```

With the named-server functionality, it's now possible to launch more than one
specifically named servers against a given user. This could be used, for instance,
to launch each server based on a different image.

First you must enable named-servers by including the following setting in the `jupyterhub_config.py` file.

`c.JupyterHub.allow_named_servers = True`

If you are using the [zero-to-jupyterhub-k8s](https://github.com/jupyterhub/zero-to-jupyterhub-k8s) set-up to run JupyterHub,
then instead of editing the `jupyterhub_config.py` file directly, you could pass
the following as part of the `config.yaml` file, as per the [tutorial](https://zero-to-jupyterhub.readthedocs.io/en/latest/):

```bash
hub:
  extraConfig: |
    c.JupyterHub.allow_named_servers = True
```

With that setting in place, a new named-server is activated like this:

```bash
curl -X POST -H "Authorization: token <token>" "http://127.0.0.1:8081/hub/api/users/<user>/servers/<serverA>"
curl -X POST -H "Authorization: token <token>" "http://127.0.0.1:8081/hub/api/users/<user>/servers/<serverB>"
```

The same servers can be stopped by substituting `DELETE` for `POST` above.

### Some caveats for using named-servers

For named-servers via the API to work, the spawner used to spawn these servers
will need to be able to handle the case of multiple servers per user and ensure
uniqueness of names, particularly if servers are spawned via docker containers
or kubernetes pods.

## Learn more about the API

<<<<<<< HEAD
You can see the full [JupyterHub REST API](https://jupyterhub.readthedocs.io/en/stable/reference/rest-api.html#/) for details.
=======
You can see the full [JupyterHub REST API][] for more details.
>>>>>>> 88e2346b

[openapi initiative]: https://www.openapis.org/
[jupyterhub rest api]: ./rest-api
[scopes]: ../rbac/scopes.md
[jupyter notebook rest api]: https://petstore3.swagger.io/?url=https://raw.githubusercontent.com/jupyter/notebook/HEAD/notebook/services/api/api.yaml<|MERGE_RESOLUTION|>--- conflicted
+++ resolved
@@ -4,17 +4,7 @@
 
 This section will give you information on:
 
-<<<<<<< HEAD
-- [what you can do with the API](#what-you-can-do-with-the-api)
-- [how to create an API token](#create-an-api-token)
-- [how to add API tokens to the config files](#)
-- [how to make an API request programmatically using the requests library](#make-an-api-request)
-- [where to learn more about JupyterHub's API](#learn-more-about-the-api)
-
-Before we discuss about JupyterHub's REST API, you can learn about [REST APIs here](https://en.wikipedia.org/wiki/Representational_state_transfer). A REST
-API provides a standard way for users to get and send information to the
-Hub.
-=======
+
 - What you can do with the API
 - How to create an API token
 - Assigning permissions to a token
@@ -23,7 +13,10 @@
 - Paginating API requests
 - Enabling users to spawn multiple named-servers via the API
 - Learn more about JupyterHub's API
->>>>>>> 88e2346b
+
+Before we discuss about JupyterHub's REST API, you can learn about [REST APIs here](https://en.wikipedia.org/wiki/Representational_state_transfer). A REST
+API provides a standard way for users to get and send information to the
+Hub.  
 
 ## What you can do with the API
 
@@ -51,17 +44,12 @@
 added to JupyterHub using `.api_tokens` configuration setting in
 `jupyterhub_config.py`.
 
-<<<<<<< HEAD
-Alternatively, use the `jupyterhub token` command to generate a token
-for a specific hub user by passing the " **username**":
-=======
 ```{note}
 The api_tokens configuration has been softly deprecated since the introduction of services.
 ```
 
 Alternatively, you can use the `jupyterhub token` command to generate a token
 for a specific hub user by passing the **username**:
->>>>>>> 88e2346b
 
 ```bash
 jupyterhub token <username>
@@ -205,14 +193,10 @@
 r.json()
 ```
 
-<<<<<<< HEAD
-The same API token can also authorize access to the [Jupyter Notebook REST API](https://jupyterhub.readthedocs.io/en/stable/reference/rest-api.html#/)
-=======
 The same API token can also authorize access to the [Jupyter Notebook REST API][]
->>>>>>> 88e2346b
+
 provided by notebook servers managed by JupyterHub if it has the necessary `access:users:servers` scope.
 
-<p>&nbsp;</p>
 
 ## Paginating API requests
 
@@ -337,11 +321,8 @@
 
 ## Learn more about the API
 
-<<<<<<< HEAD
-You can see the full [JupyterHub REST API](https://jupyterhub.readthedocs.io/en/stable/reference/rest-api.html#/) for details.
-=======
 You can see the full [JupyterHub REST API][] for more details.
->>>>>>> 88e2346b
+
 
 [openapi initiative]: https://www.openapis.org/
 [jupyterhub rest api]: ./rest-api
