--- conflicted
+++ resolved
@@ -39,14 +39,11 @@
 from jupyterhub.traitlets import Command
 
 from traitlets.config import LoggingConfigurable
+
+from .metrics import CHECK_ROUTES_DURATION_SECONDS
 from .objects import Server
 from . import utils
-<<<<<<< HEAD
 from .utils import url_path_join, make_ssl_context
-=======
-from .utils import url_path_join
-from .metrics import CHECK_ROUTES_DURATION_SECONDS
->>>>>>> 6979a11b
 
 
 def _one_at_a_time(method):
