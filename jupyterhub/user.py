# Copyright (c) Jupyter Development Team.
# Distributed under the terms of the Modified BSD License.
import json
import warnings
from collections import defaultdict
<<<<<<< HEAD
from datetime import datetime, timedelta
from urllib.parse import quote, urlparse, urlunparse
=======
from datetime import timedelta
from urllib.parse import quote, urlparse
>>>>>>> 2f091e53

from sqlalchemy import inspect
from tornado import gen, web
from tornado.httputil import urlencode
from tornado.log import app_log

from . import orm, roles, scopes
from ._version import __version__, _check_version
from .crypto import CryptKeeper, EncryptionUnavailable, InvalidToken, decrypt, encrypt
from .metrics import RUNNING_SERVERS, TOTAL_USERS
from .objects import Server
from .spawner import LocalProcessSpawner
from .utils import (
    AnyTimeoutError,
    _strict_dns_safe,
    make_ssl_context,
    maybe_future,
    subdomain_hook_legacy,
    url_escape_path,
    url_path_join,
    utcnow,
)

# detailed messages about the most common failure-to-start errors,
# which manifest timeouts during start
start_timeout_message = """
Common causes of this timeout, and debugging tips:

1. Everything is working, but it took too long.
   To fix: increase `Spawner.start_timeout` configuration
   to a number of seconds that is enough for spawners to finish starting.
2. The server didn't finish starting,
   or it crashed due to a configuration issue.
   Check the single-user server's logs for hints at what needs fixing.
"""

http_timeout_message = """
Common causes of this timeout, and debugging tips:

1. The server didn't finish starting,
   or it crashed due to a configuration issue.
   Check the single-user server's logs for hints at what needs fixing.
2. The server started, but is not accessible at the specified URL.
   This may be a configuration issue specific to your chosen Spawner.
   Check the single-user server logs and resource to make sure the URL
   is correct and accessible from the Hub.
3. (unlikely) Everything is working, but the server took too long to respond.
   To fix: increase `Spawner.http_timeout` configuration
   to a number of seconds that is enough for servers to become responsive.
"""


class UserDict(dict):
    """Like defaultdict, but for users

    Users can be retrieved by:

    - integer database id
    - orm.User object
    - username str

    A User wrapper object is always returned.

    This dict contains at least all active users,
    but not necessarily all users in the database.

    Checking `key in userdict` returns whether
    an item is already in the cache,
    *not* whether it is in the database.

    .. versionchanged:: 1.2
        ``'username' in userdict`` pattern is now supported
    """

    def __init__(self, db_factory, settings):
        self.db_factory = db_factory
        self.settings = settings
        super().__init__()

    @property
    def db(self):
        return self.db_factory()

    def from_orm(self, orm_user):
        return User(orm_user, self.settings)

    def add(self, orm_user):
        """Add a user to the UserDict"""
        if orm_user.id not in self:
            self[orm_user.id] = self.from_orm(orm_user)
        return self[orm_user.id]

    def __contains__(self, key):
        """key in userdict checks presence in the cache

        it does not check if the user is in the database
        """
        if isinstance(key, (User, orm.User)):
            key = key.id
        elif isinstance(key, str):
            # username lookup, O(N)
            for user in self.values():
                if user.name == key:
                    key = user.id
                    break
        return super().__contains__(key)

    def __getitem__(self, key):
        """UserDict allows retrieval of user by any of:

        - User object
        - orm.User object
        - username (str)
        - orm.User.id int (actual key used in underlying dict)
        """
        if isinstance(key, User):
            key = key.id
        elif isinstance(key, str):
            orm_user = self.db.query(orm.User).filter(orm.User.name == key).first()
            if orm_user is None:
                raise KeyError("No such user: %s" % key)
            else:
                key = orm_user.id
        if isinstance(key, orm.User):
            # users[orm_user] returns User(orm_user)
            orm_user = key
            if orm_user.id not in self:
                user = self[orm_user.id] = User(orm_user, self.settings)
                return user
            user = super().__getitem__(orm_user.id)
            user.db = self.db
            return user
        elif isinstance(key, int):
            id = key
            if id not in self:
                orm_user = self.db.query(orm.User).filter(orm.User.id == id).first()
                if orm_user is None:
                    raise KeyError("No such user: %s" % id)
                user = self.add(orm_user)
            else:
                user = super().__getitem__(id)
            return user
        else:
            raise KeyError(repr(key))

    def get(self, key, default=None):
        """Retrieve a User object if it can be found, else default

        Lookup can be by User object, id, or name

        .. versionchanged:: 1.2
            ``get()`` accesses the database instead of just the cache by integer id,
            so is equivalent to catching KeyErrors on attempted lookup.
        """
        try:
            return self[key]
        except KeyError:
            return default

    def __delitem__(self, key):
        user = self[key]
        for orm_spawner in user.orm_user._orm_spawners:
            if orm_spawner in self.db:
                self.db.expunge(orm_spawner)
        if user.orm_user in self.db:
            self.db.expunge(user.orm_user)
        super().__delitem__(user.id)

    def delete(self, key):
        """Delete a user from the cache and the database"""
        user = self[key]
        user_id = user.id
        self.db.delete(user)
        self.db.commit()
        # delete from dict after commit
        TOTAL_USERS.dec()
        del self[user_id]

    def count_active_users(self):
        """Count the number of user servers that are active/pending/ready

        Returns dict with counts of active/pending/ready servers
        """
        counts = defaultdict(int)
        for user in self.values():
            for spawner in user.spawners.values():
                pending = spawner.pending
                if pending:
                    counts['pending'] += 1
                    counts[pending + '_pending'] += 1
                if spawner.active:
                    counts['active'] += 1
                if spawner.ready:
                    counts['ready'] += 1

        return counts


class _SpawnerDict(dict):
    def __init__(self, spawner_factory):
        self.spawner_factory = spawner_factory

    def __getitem__(self, key):
        if key not in self:
            self[key] = self.spawner_factory(key)
        return super().__getitem__(key)


class User:
    """High-level wrapper around an orm.User object"""

    # declare instance attributes
    db = None
    orm_user = None
    log = app_log
    settings = None
    _auth_refreshed = None

    def __init__(self, orm_user, settings=None, db=None):
        self.db = db or inspect(orm_user).session
        self.settings = settings or {}
        self.orm_user = orm_user

        self.allow_named_servers = self.settings.get('allow_named_servers', False)

        self.base_url = self.prefix = (
            url_path_join(self.settings.get('base_url', '/'), 'user', self.escaped_name)
            + '/'
        )

        self.spawners = _SpawnerDict(self._new_spawner)

        # ensure default spawner exists in the database
        if '' not in self.orm_user.orm_spawners:
            self._new_orm_spawner('')

    @property
    def authenticator(self):
        return self.settings.get('authenticator', None)

    @property
    def spawner_class(self):
        return self.settings.get('spawner_class', LocalProcessSpawner)

    def get_spawner(self, server_name="", replace_failed=False):
        """Get a spawner by name

        replace_failed governs whether a failed spawner should be replaced
        or returned (default: returned).

        .. versionadded:: 2.2
        """
        spawner = self.spawners[server_name]
        if replace_failed and spawner._failed:
            self.log.debug(f"Discarding failed spawner {spawner._log_name}")
            # remove failed spawner, create a new one
            self.spawners.pop(server_name)
            spawner = self.spawners[server_name]
        return spawner

    def sync_groups(self, group_names):
        """Synchronize groups with database"""

        current_groups = {g.name for g in self.orm_user.groups}
        new_groups = set(group_names)
        if current_groups == new_groups:
            # no change, nothing to do
            return

        # log group changes
        added_groups = new_groups.difference(current_groups)
        removed_groups = current_groups.difference(group_names)
        if added_groups:
            self.log.info(f"Adding user {self.name} to group(s): {added_groups}")
        if removed_groups:
            self.log.info(f"Removing user {self.name} from group(s): {removed_groups}")

        if group_names:
            groups = (
                self.db.query(orm.Group).filter(orm.Group.name.in_(new_groups)).all()
            )
            existing_groups = {g.name for g in groups}
            for group_name in added_groups:
                if group_name not in existing_groups:
                    # create groups that don't exist yet
                    self.log.info(
                        f"Creating new group {group_name} for user {self.name}"
                    )
                    group = orm.Group(name=group_name)
                    self.db.add(group)
                    groups.append(group)
            self.orm_user.groups = groups
        else:
            self.orm_user.groups = []
        self.db.commit()

    async def save_auth_state(self, auth_state):
        """Encrypt and store auth_state"""
        if auth_state is None:
            self.encrypted_auth_state = None
        else:
            self.encrypted_auth_state = await encrypt(auth_state)
        self.db.commit()

    async def get_auth_state(self):
        """Retrieve and decrypt auth_state for the user"""
        encrypted = self.encrypted_auth_state
        if encrypted is None:
            return None
        try:
            auth_state = await decrypt(encrypted)
        except (ValueError, InvalidToken, EncryptionUnavailable) as e:
            self.log.warning(
                "Failed to retrieve encrypted auth_state for %s because %s",
                self.name,
                e,
            )
            return
        # loading auth_state
        if auth_state:
            # Crypt has multiple keys, store again with new key for rotation.
            if len(CryptKeeper.instance().keys) > 1:
                await self.save_auth_state(auth_state)
        return auth_state

    async def delete_spawners(self):
        """Call spawner cleanup methods

        Allows the spawner to cleanup persistent resources
        """
        for name in self.orm_user.orm_spawners.keys():
            await self._delete_spawner(name)

    async def _delete_spawner(self, name_or_spawner):
        """Delete a single spawner"""
        # always ensure full Spawner
        # this may instantiate the Spawner if it wasn't already running,
        # just to delete it
        if isinstance(name_or_spawner, str):
            spawner = self.spawners[name_or_spawner]
        else:
            spawner = name_or_spawner

        if spawner.active:
            raise RuntimeError(
                f"Spawner {spawner._log_name} is active and cannot be deleted."
            )
        try:
            await maybe_future(spawner.delete_forever())
        except Exception as e:
            self.log.exception(
                f"Error cleaning up persistent resources on {spawner._log_name}"
            )

    def all_spawners(self, include_default=True):
        """Generator yielding all my spawners

        including those that are not running.

        Spawners that aren't running will be low-level orm.Spawner objects,
        while those that are will be higher-level Spawner wrapper objects.
        """

        for name, orm_spawner in sorted(self.orm_user.orm_spawners.items()):
            if name == '' and not include_default:
                continue
            if name and not self.allow_named_servers:
                continue
            if name in self.spawners:
                # yield wrapper if it exists (server may be active)
                yield self.spawners[name]
            else:
                # otherwise, yield low-level ORM object (server is not active)
                yield orm_spawner

    def _new_orm_spawner(self, server_name):
        """Create the low-level orm Spawner object"""
        orm_spawner = orm.Spawner(name=server_name)
        self.db.add(orm_spawner)
        orm_spawner.user = self.orm_user
        self.db.commit()
        assert server_name in self.orm_spawners
        return orm_spawner

    def _new_spawner(self, server_name, spawner_class=None, **kwargs):
        """Create a new spawner"""
        if spawner_class is None:
            spawner_class = self.spawner_class
        self.log.debug("Creating %s for %s:%s", spawner_class, self.name, server_name)

        orm_spawner = self.orm_spawners.get(server_name)
        if orm_spawner is None:
            orm_spawner = self._new_orm_spawner(server_name)
        if server_name == '' and self.state:
            # migrate user.state to spawner.state
            orm_spawner.state = self.state
            self.state = None

        # use fully quoted name for client_id because it will be used in cookie-name
        # self.escaped_name may contain @ which is legal in URLs but not cookie keys
        client_id = 'jupyterhub-user-%s' % quote(self.name)
        if server_name:
            client_id = f'{client_id}-{quote(server_name)}'

        trusted_alt_names = []
        trusted_alt_names.extend(self.settings.get('trusted_alt_names', []))
        if self.settings.get('subdomain_host'):
            trusted_alt_names.append('DNS:' + self.domain)

        spawn_kwargs = dict(
            user=self,
            orm_spawner=orm_spawner,
            hub=self.settings.get('hub'),
            authenticator=self.authenticator,
            config=self.settings.get('config'),
            proxy_spec=url_path_join(
                self.proxy_spec, url_escape_path(server_name), '/'
            ),
            _deprecated_db_session=self.db,
            oauth_client_id=client_id,
            cookie_options=self.settings.get('cookie_options', {}),
            trusted_alt_names=trusted_alt_names,
            user_options=orm_spawner.user_options or {},
        )

        if self.settings.get('internal_ssl'):
            ssl_kwargs = dict(
                internal_ssl=self.settings.get('internal_ssl'),
                internal_trust_bundles=self.settings.get('internal_trust_bundles'),
                internal_certs_location=self.settings.get('internal_certs_location'),
            )
            spawn_kwargs.update(ssl_kwargs)

        # public URLs
        if self.settings.get("public_url"):
            public_url = self.settings["public_url"]
            hub = self.settings.get('hub')
            if hub is None:
                # only in mock tests
                hub_path = "/hub/"
            else:
                hub_path = hub.base_url
            spawn_kwargs["public_hub_url"] = urlunparse(
                public_url._replace(path=hub_path)
            )
        spawn_kwargs["public_url"] = self.public_url(server_name)

        # update with kwargs. Mainly for testing.
        spawn_kwargs.update(kwargs)
        spawner = spawner_class(**spawn_kwargs)
        spawner.load_state(orm_spawner.state or {})
        return spawner

    # singleton property, self.spawner maps onto spawner with empty server_name
    @property
    def spawner(self):
        return self.spawners['']

    @spawner.setter
    def spawner(self, spawner):
        self.spawners[''] = spawner

    # pass get/setattr to ORM user
    def __getattr__(self, attr):
        if hasattr(self.orm_user, attr):
            return getattr(self.orm_user, attr)
        else:
            raise AttributeError(attr)

    def __setattr__(self, attr, value):
        if not attr.startswith('_') and self.orm_user and hasattr(self.orm_user, attr):
            setattr(self.orm_user, attr, value)
        else:
            super().__setattr__(attr, value)

    def __repr__(self):
        return repr(self.orm_user)

    @property
    def running(self):
        """property for whether the user's default server is running"""
        if not self.spawners:
            return False
        return self.spawner.ready

    @property
    def active(self):
        """True if any server is active"""
        if not self.spawners:
            return False
        return any(s.active for s in self.spawners.values())

    @property
    def spawn_pending(self):
        warnings.warn(
            "User.spawn_pending is deprecated in JupyterHub 0.8. Use Spawner.pending",
            DeprecationWarning,
        )
        return self.spawner.pending == 'spawn'

    @property
    def stop_pending(self):
        warnings.warn(
            "User.stop_pending is deprecated in JupyterHub 0.8. Use Spawner.pending",
            DeprecationWarning,
        )
        return self.spawner.pending == 'stop'

    @property
    def server(self):
        return self.spawner.server

    @property
    def escaped_name(self):
        """My name, escaped for use in URLs, cookies, etc."""
        return url_escape_path(self.name)

    @property
    def json_escaped_name(self):
        """The user name, escaped for use in javascript inserts, etc."""
        return json.dumps(self.name)[1:-1]

    @property
    def proxy_spec(self):
        """The proxy routespec for my default server"""
        if self.settings.get('subdomain_host'):
            return url_path_join(self.domain, self.base_url, '/')
        else:
            return url_path_join(self.base_url, '/')

    @property
    def domain(self):
        """Get the domain for my server."""
        hook = self.settings.get("subdomain_hook", subdomain_hook_legacy)
        return hook(self.name, self.settings['domain'], kind='user')

    @property
    def dns_safe_name(self):
        """Get a dns-safe encoding of my name

        - always safe value for a single DNS label
        - max 40 characters, leaving room for additional components

        .. versionadded:: 5.0
        """
        return _strict_dns_safe(self.name, max_length=40)

    @property
    def host(self):
        """Get the *host* for my server (proto://domain[:port])"""
        # if subodmains are used, use our domain

        if self.settings.get('subdomain_host'):
            parsed = urlparse(self.settings['subdomain_host'])
            h = f"{parsed.scheme}://{self.domain}"
            if parsed.port:
                h = f"{h}:{parsed.port}"
            return h
        elif self.settings.get("public_url"):
            # no subdomain, use public host url without path
            return urlunparse(self.settings["public_url"]._replace(path=""))
        else:
            return ""

    @property
    def url(self):
        """My URL

        Full name.domain/path if using subdomains, otherwise just my /base/url
        """
        if self.settings.get("subdomain_host"):
            return f"{self.host}{self.base_url}"
        else:
            return self.base_url

    def server_url(self, server_name=''):
        """Get the url for a server with a given name"""
        if not server_name:
            return self.url
        else:
            return url_path_join(self.url, url_escape_path(server_name), "/")

    def public_url(self, server_name=''):
        """Get the public URL of a server by name

        Like server_url, but empty if no public URL is specified
        """
        # server_url will be a full URL if using subdomains
        url = self.server_url(server_name)
        if "://" not in url:
            # not using subdomains, public URL may be specified
            if self.settings.get("public_url"):
                # add server's base_url path prefix to public host
                url = urlunparse(self.settings["public_url"]._replace(path=url))
            else:
                # no public url (from subdomain or host),
                # leave unspecified
                url = ""
        return url

    def progress_url(self, server_name=''):
        """API URL for progress endpoint for a server with a given name"""
        url_parts = [self.settings['hub'].base_url, 'api/users', self.escaped_name]
        if server_name:
            url_parts.extend(['servers', url_escape_path(server_name), 'progress'])
        else:
            url_parts.extend(['server/progress'])
        return url_path_join(*url_parts)

    async def refresh_auth(self, handler):
        """Refresh authentication if needed

        Checks authentication expiry and refresh it if needed.
        See Spawner.

        If the auth is expired and cannot be refreshed
        without forcing a new login, a few things can happen:

        1. if this is a normal user spawn,
           the user should be redirected to login
           and back to spawn after login.
        2. if this is a spawn via API or other user,
           spawn will fail until the user logs in again.

        Args:
            handler (RequestHandler):
                The handler for the request triggering the spawn.
                May be None
        """
        authenticator = self.authenticator
        if authenticator is None or not authenticator.refresh_pre_spawn:
            # nothing to do
            return

        # refresh auth
        auth_user = await handler.refresh_auth(self, force=True)

        if auth_user:
            # auth refreshed, all done
            return

        # if we got to here, auth is expired and couldn't be refreshed
        self.log.error(
            "Auth expired for %s; cannot spawn until they login again", self.name
        )
        # auth expired, cannot spawn without a fresh login
        # it's the current user *and* spawn via GET, trigger login redirect
        if handler.request.method == 'GET' and handler.current_user is self:
            self.log.info("Redirecting %s to login to refresh auth", self.name)
            url = self.get_login_url()
            next_url = self.request.uri
            sep = '&' if '?' in url else '?'
            url += sep + urlencode(dict(next=next_url))
            self.redirect(url)
            raise web.Finish()
        else:
            # spawn via POST or on behalf of another user.
            # nothing we can do here but fail
            raise web.HTTPError(400, f"{self.name}'s authentication has expired")

    async def spawn(self, server_name='', options=None, handler=None):
        """Start the user's spawner

        depending from the value of JupyterHub.allow_named_servers

        if False:
        JupyterHub expects only one single-server per user
        url of the server will be /user/:name

        if True:
        JupyterHub expects more than one single-server per user
        url of the server will be /user/:name/:server_name
        """
        db = self.db

        if handler:
            await self.refresh_auth(handler)

        base_url = url_path_join(self.base_url, url_escape_path(server_name)) + '/'

        orm_server = orm.Server(base_url=base_url)
        db.add(orm_server)
        note = "Server at %s" % base_url
        db.commit()

        spawner = self.get_spawner(server_name, replace_failed=True)
        spawner.server = server = Server(orm_server=orm_server)
        assert spawner.orm_spawner.server is orm_server

        requested_scopes = spawner.server_token_scopes
        if callable(requested_scopes):
            requested_scopes = await maybe_future(requested_scopes(spawner))
        if not requested_scopes:
            # nothing requested, default to 'server' role
            requested_scopes = orm.Role.find(db, "server").scopes
        requested_scopes = set(requested_scopes)
        # resolve !server filter, which won't resolve elsewhere,
        # because this token is not owned by the server's own oauth client
        server_filter = f"={self.name}/{server_name}"
        requested_scopes = {
            scope + server_filter if scope.endswith("!server") else scope
            for scope in requested_scopes
        }
        # ensure activity scope is requested, since activity doesn't work without
        activity_scope = "users:activity!user"
        if not {activity_scope, "users:activity", "inherit"}.intersection(
            requested_scopes
        ):
            self.log.warning(
                f"Adding required scope {activity_scope} to server token, missing from Spawner.server_token_scopes. Please make sure to add it!"
            )
            requested_scopes |= {activity_scope}

        have_scopes = roles.roles_to_scopes(roles.get_roles_for(self.orm_user))
        have_scopes |= {"inherit"}
        jupyterhub_client = (
            db.query(orm.OAuthClient)
            .filter_by(
                identifier="jupyterhub",
            )
            .one()
        )

        resolved_scopes, excluded_scopes = scopes._resolve_requested_scopes(
            requested_scopes, have_scopes, self.orm_user, jupyterhub_client, db
        )
        if excluded_scopes:
            # what level should this be?
            # for admins-get-more use case, this is going to happen for most users
            # but for misconfiguration, folks will want to know!
            self.log.debug(
                "Not assigning requested scopes for %s: requested=%s, assigned=%s, excluded=%s",
                spawner._log_name,
                requested_scopes,
                resolved_scopes,
                excluded_scopes,
            )

        api_token = self.new_api_token(note=note, scopes=resolved_scopes)

        # pass requesting handler to the spawner
        # e.g. for processing GET params
        spawner.handler = handler

        # Passing user_options to the spawner
        if options is None:
            # options unspecified, load from db which should have the previous value
            options = spawner.orm_spawner.user_options or {}
        else:
            # options specified, save for use as future defaults
            spawner.orm_spawner.user_options = options
            db.commit()

        spawner.user_options = options
        # we are starting a new server, make sure it doesn't restore state
        spawner.clear_state()

        # create API and OAuth tokens
        spawner.api_token = api_token
        spawner.admin_access = self.settings.get('admin_access', False)
        client_id = spawner.oauth_client_id
        oauth_provider = self.settings.get('oauth_provider')
        if oauth_provider:
            allowed_scopes = await spawner._get_oauth_client_allowed_scopes()
            oauth_client = oauth_provider.add_client(
                client_id,
                api_token,
                url_path_join(self.url, url_escape_path(server_name), 'oauth_callback'),
                allowed_scopes=allowed_scopes,
                description="Server at %s"
                % (url_path_join(self.base_url, server_name) + '/'),
            )
            spawner.orm_spawner.oauth_client = oauth_client
        db.commit()

        # trigger pre-spawn hook on authenticator
        authenticator = self.authenticator
        try:
            spawner._start_pending = True

            if authenticator:
                # pre_spawn_start can throw errors that can lead to a redirect loop
                # if left uncaught (see https://github.com/jupyterhub/jupyterhub/issues/2683)
                await maybe_future(authenticator.pre_spawn_start(self, spawner))

            # trigger auth_state hook
            auth_state = await self.get_auth_state()
            await spawner.run_auth_state_hook(auth_state)

            # update spawner start time, and activity for both spawner and user
            self.last_activity = (
                spawner.orm_spawner.started
            ) = spawner.orm_spawner.last_activity = utcnow(with_tz=False)
            db.commit()
            # wait for spawner.start to return
            # run optional preparation work to bootstrap the notebook
            await maybe_future(spawner.run_pre_spawn_hook())
            if self.settings.get('internal_ssl'):
                self.log.debug("Creating internal SSL certs for %s", spawner._log_name)
                hub_paths = await maybe_future(spawner.create_certs())
                spawner.cert_paths = await maybe_future(spawner.move_certs(hub_paths))
            self.log.debug("Calling Spawner.start for %s", spawner._log_name)
            f = maybe_future(spawner.start())
            # commit any changes in spawner.start (always commit db changes before yield)
            db.commit()
            url = await gen.with_timeout(timedelta(seconds=spawner.start_timeout), f)
            if url:
                # get ip, port info from return value of start()
                if isinstance(url, str):
                    # >= 0.9 can return a full URL string
                    pass
                else:
                    # >= 0.7 returns (ip, port)
                    proto = 'https' if self.settings['internal_ssl'] else 'http'

                    # check if spawner returned an IPv6 address
                    if ':' in url[0]:
                        url = '%s://[%s]:%i' % ((proto,) + url)
                    else:
                        url = '%s://%s:%i' % ((proto,) + url)
                urlinfo = urlparse(url)
                server.proto = urlinfo.scheme
                server.ip = urlinfo.hostname
                port = urlinfo.port
                if not port:
                    if urlinfo.scheme == 'https':
                        port = 443
                    else:
                        port = 80
                server.port = port
                db.commit()
            else:
                # prior to 0.7, spawners had to store this info in user.server themselves.
                # Handle < 0.7 behavior with a warning, assuming info was stored in db by the Spawner.
                self.log.warning(
                    "DEPRECATION: Spawner.start should return a url or (ip, port) tuple in JupyterHub >= 0.9"
                )
            if spawner.api_token and spawner.api_token != api_token:
                # Spawner re-used an API token, discard the unused api_token
                orm_token = orm.APIToken.find(self.db, api_token)
                if orm_token is not None:
                    self.db.delete(orm_token)
                    self.db.commit()
                # check if the re-used API token is valid
                found = orm.APIToken.find(self.db, spawner.api_token)
                if found:
                    if found.user is not self.orm_user:
                        self.log.error(
                            "%s's server is using %s's token! Revoking this token.",
                            self.name,
                            (found.user or found.service).name,
                        )
                        self.db.delete(found)
                        self.db.commit()
                        raise ValueError("Invalid token for %s!" % self.name)
                else:
                    # Spawner.api_token has changed, but isn't in the db.
                    # What happened? Maybe something unclean in a resumed container.
                    self.log.warning(
                        "%s's server specified its own API token that's not in the database",
                        self.name,
                    )
                    # use generated=False because we don't trust this token
                    # to have been generated properly
                    self.new_api_token(
                        spawner.api_token,
                        generated=False,
                        note="retrieved from spawner %s" % server_name,
                        scopes=resolved_scopes,
                    )
                # update OAuth client secret with updated API token
                if oauth_provider:
                    oauth_provider.add_client(
                        client_id,
                        spawner.api_token,
                        url_path_join(
                            self.url, url_escape_path(server_name), 'oauth_callback'
                        ),
                    )
                    db.commit()

        except Exception as e:
            if isinstance(e, AnyTimeoutError):
                self.log.warning(
                    f"{self.name}'s server failed to start"
                    f" in {spawner.start_timeout} seconds, giving up."
                    f"\n{start_timeout_message}"
                )
                e.reason = 'timeout'
                self.settings['statsd'].incr('spawner.failure.timeout')
            else:
                self.log.exception(
                    "Unhandled error starting {user}'s server: {error}".format(
                        user=self.name, error=e
                    )
                )
                self.settings['statsd'].incr('spawner.failure.error')
                e.reason = 'error'
            try:
                await self.stop(spawner.name)
            except Exception:
                self.log.exception(
                    "Failed to cleanup {user}'s server that failed to start".format(
                        user=self.name
                    ),
                    exc_info=True,
                )
            # raise original exception
            spawner._start_pending = False
            raise e
        finally:
            # clear reference to handler after start finishes
            spawner.handler = None
        spawner.start_polling()

        # store state
        if self.state is None:
            self.state = {}
        spawner.orm_spawner.state = spawner.get_state()
        db.commit()
        spawner._waiting_for_response = True
        await self._wait_up(spawner)

    async def _wait_up(self, spawner):
        """Wait for a server to finish starting.

        Shuts the server down if it doesn't respond within
        spawner.http_timeout.
        """
        server = spawner.server
        key = self.settings.get('internal_ssl_key')
        cert = self.settings.get('internal_ssl_cert')
        ca = self.settings.get('internal_ssl_ca')
        ssl_context = make_ssl_context(key, cert, cafile=ca)
        try:
            resp = await server.wait_up(
                http=True,
                timeout=spawner.http_timeout,
                ssl_context=ssl_context,
                extra_path="api",
            )
        except Exception as e:
            if isinstance(e, AnyTimeoutError):
                self.log.warning(
                    f"{self.name}'s server never showed up at {server.url}"
                    f" after {spawner.http_timeout} seconds. Giving up."
                    f"\n{http_timeout_message}"
                )
                e.reason = 'timeout'
                self.settings['statsd'].incr('spawner.failure.http_timeout')
            else:
                e.reason = 'error'
                self.log.exception(
                    "Unhandled error waiting for {user}'s server to show up at {url}: {error}".format(
                        user=self.name, url=server.url, error=e
                    )
                )
                self.settings['statsd'].incr('spawner.failure.http_error')
            try:
                await self.stop(spawner.name)
            except Exception:
                self.log.exception(
                    "Failed to cleanup {user}'s server that failed to start".format(
                        user=self.name
                    ),
                    exc_info=True,
                )
            # raise original TimeoutError
            raise e
        else:
            server_version = resp.headers.get('X-JupyterHub-Version')
            _check_version(__version__, server_version, self.log)
            # record the Spawner version for better error messages
            # if it doesn't work
            spawner._jupyterhub_version = server_version
        finally:
            spawner._waiting_for_response = False
            spawner._start_pending = False
        return spawner

    async def stop(self, server_name=''):
        """Stop the user's spawner

        and cleanup after it.
        """
        spawner = self.spawners[server_name]
        spawner._spawn_pending = False
        spawner._start_pending = False
        spawner._check_pending = False
        spawner.stop_polling()
        spawner._stop_pending = True

        self.log.debug("Stopping %s", spawner._log_name)

        try:
            api_token = spawner.api_token
            status = await spawner.poll()
            if status is None:
                await spawner.stop()
            self.last_activity = spawner.orm_spawner.last_activity = utcnow(
                with_tz=False
            )
            # remove server entry from db
            spawner.server = None
            if not spawner.will_resume:
                # find and remove the API token and oauth client if the spawner isn't
                # going to re-use it next time
                orm_token = orm.APIToken.find(self.db, api_token)
                if orm_token:
                    self.db.delete(orm_token)
                # remove oauth client as well
                for oauth_client in self.db.query(orm.OAuthClient).filter_by(
                    identifier=spawner.oauth_client_id,
                ):
                    self.log.debug("Deleting oauth client %s", oauth_client.identifier)
                    self.db.delete(oauth_client)
            self.db.commit()
            self.log.debug("Finished stopping %s", spawner._log_name)
            RUNNING_SERVERS.dec()
        finally:
            spawner.server = None
            spawner.orm_spawner.started = None
            self.db.commit()
            # trigger post-stop hook
            try:
                await maybe_future(spawner.run_post_stop_hook())
            except:
                self.log.exception("Error in Spawner.post_stop_hook for %s", self)
            spawner.clear_state()
            spawner.orm_spawner.state = spawner.get_state()
            self.db.commit()

            # trigger post-spawner hook on authenticator
            auth = spawner.authenticator
            try:
                if auth:
                    await maybe_future(auth.post_spawn_stop(self, spawner))
            except Exception:
                self.log.exception(
                    "Error in Authenticator.post_spawn_stop for %s", self
                )
            spawner._stop_pending = False
            if not (
                spawner._spawn_future
                and (
                    not spawner._spawn_future.done()
                    or spawner._spawn_future.exception()
                )
            ):
                # pop Spawner *unless* it's stopping due to an error
                # because some pages serve latest-spawn error messages
                self.spawners.pop(server_name)<|MERGE_RESOLUTION|>--- conflicted
+++ resolved
@@ -3,13 +3,8 @@
 import json
 import warnings
 from collections import defaultdict
-<<<<<<< HEAD
-from datetime import datetime, timedelta
+from datetime import timedelta
 from urllib.parse import quote, urlparse, urlunparse
-=======
-from datetime import timedelta
-from urllib.parse import quote, urlparse
->>>>>>> 2f091e53
 
 from sqlalchemy import inspect
 from tornado import gen, web
