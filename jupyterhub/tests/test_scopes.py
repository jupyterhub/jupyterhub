"""Test scopes for API handlers"""
<<<<<<< HEAD
import types
=======

>>>>>>> 4555d5bb
from operator import itemgetter
from unittest import mock

import pytest
from pytest import mark
from tornado import web

from .. import orm, roles, scopes
from .._memoize import FrozenDict
from ..apihandlers import APIHandler
from ..scopes import (
    Scope,
    _expand_self_scope,
    _intersect_expanded_scopes,
    _resolve_requested_scopes,
    expand_scopes,
    get_scopes_for,
    has_scope,
    identify_scopes,
    needs_scope,
    parse_scopes,
)
from .utils import add_user, api_request, auth_header


def get_handler_with_scopes(scopes):
    handler = mock.Mock(spec=APIHandler)
    handler.has_scope = types.MethodType(APIHandler.has_scope, handler)
    handler.parsed_scopes = parse_scopes(scopes)
    return handler


def test_scope_constructor():
    user1 = 'george'
    user2 = 'michael'
    scope_list = [
        'users',
        f'read:users!user={user1}',
        f'read:users!user={user2}',
    ]
    parsed_scopes = parse_scopes(scope_list)
    assert isinstance(parsed_scopes, FrozenDict)

    assert 'read:users' in parsed_scopes
    assert parsed_scopes['users']
    assert set(parsed_scopes['read:users']['user']) == {user1, user2}


def test_scope_precendence():
    scope_list = ['read:users!user=maeby', 'read:users']
    parsed_scopes = parse_scopes(scope_list)
    assert parsed_scopes['read:users'] == Scope.ALL


def test_scope_check_present():
    handler = get_handler_with_scopes(['read:users'])
    assert handler.has_scope('read:users')
    assert handler.has_scope('read:users!user=maeby')


def test_scope_check_not_present():
    handler = get_handler_with_scopes(['read:users!user=maeby'])
    assert not handler.has_scope('read:users')
    assert not handler.has_scope('read:users!user=gob')
    assert not handler.has_scope('read:users!server=gob/server')


def test_scope_filters():
    handler = get_handler_with_scopes(
        ['read:users', 'read:users!group=bluths', 'read:users!user=maeby']
    )
    assert handler.has_scope('read:users!group=bluth')
    assert handler.has_scope('read:users!user=maeby')


def test_scope_parse_server_name():
    handler = get_handler_with_scopes(
        ['servers!server=maeby/server1', 'read:users!user=maeby']
    )
    assert handler.has_scope('servers!server=maeby/server1')


class MockAPIHandler:
    def __init__(self):
        self.expanded_scopes = {'users'}
        self.parsed_scopes = {}
        self.request = mock.Mock(spec=APIHandler)
        self.request.path = '/path'
        self.db = None

    def set_scopes(self, *scopes):
        self.expanded_scopes = set(scopes)
        self.parsed_scopes = parse_scopes(self.expanded_scopes)

    @needs_scope('users')
    def user_thing(self, user_name):
        return True

    @needs_scope('servers')
    def server_thing(self, user_name, server_name):
        return True

    @needs_scope('read:groups')
    def group_thing(self, group_name):
        return True

    @needs_scope('read:services')
    def service_thing(self, service_name):
        return True

    @needs_scope('users')
    def other_thing(self, non_filter_argument):
        # Rely on inner vertical filtering
        return True

    @needs_scope('users')
    @needs_scope('read:services')
    def secret_thing(self):
        return True


@pytest.fixture
def mock_handler():
    obj = MockAPIHandler()
    return obj


@mark.parametrize(
    "scopes, method, arguments, is_allowed",
    [
        (['users'], 'user_thing', ('user',), True),
        (['users'], 'user_thing', ('michael',), True),
        ([''], 'user_thing', ('michael',), False),
        (['read:users'], 'user_thing', ('gob',), False),
        (['read:users'], 'user_thing', ('michael',), False),
        (['users!user=george'], 'user_thing', ('george',), True),
        (['users!user=george'], 'user_thing', ('fake_user',), False),
        (['users!user=george'], 'user_thing', ('oscar',), False),
        (['users!user=george', 'users!user=oscar'], 'user_thing', ('oscar',), True),
        (['servers'], 'server_thing', ('user1', 'server_1'), True),
        (['servers'], 'server_thing', ('user1', ''), True),
        (['servers'], 'server_thing', ('user1', None), True),
        (
            ['servers!server=maeby/bluth'],
            'server_thing',
            ('maeby', 'bluth'),
            True,
        ),
        (['servers!server=maeby/bluth'], 'server_thing', ('gob', 'bluth'), False),
        (
            ['servers!server=maeby/bluth'],
            'server_thing',
            ('maybe', 'bluth2'),
            False,
        ),
        (['read:services'], 'service_thing', ('service1',), True),
        (
            ['users!user=george', 'read:groups!group=bluths'],
            'group_thing',
            ('bluths',),
            True,
        ),
        (
            ['users!user=george', 'read:groups!group=bluths'],
            'group_thing',
            ('george',),
            False,
        ),
        (
            ['groups!group=george', 'read:groups!group=bluths'],
            'group_thing',
            ('george',),
            False,
        ),
        (['users'], 'other_thing', ('gob',), True),
        (['read:users'], 'other_thing', ('gob',), False),
        (['users!user=gob'], 'other_thing', ('gob',), True),
        (['users!user=gob'], 'other_thing', ('maeby',), True),
    ],
)
def test_scope_method_access(mock_handler, scopes, method, arguments, is_allowed):
    mock_handler.current_user = mock.Mock(name=arguments[0])
    mock_handler.set_scopes(*scopes)
    api_call = getattr(mock_handler, method)
    if is_allowed:
        assert api_call(*arguments)
    else:
        with pytest.raises(web.HTTPError):
            api_call(*arguments)


def test_double_scoped_method_succeeds(mock_handler):
    mock_handler.current_user = mock.Mock(name='lucille')
    mock_handler.set_scopes('users', 'read:services')
    mock_handler.parsed_scopes = parse_scopes(mock_handler.expanded_scopes)
    assert mock_handler.secret_thing()


def test_double_scoped_method_denials(mock_handler):
    mock_handler.current_user = mock.Mock(name='lucille2')
    mock_handler.set_scopes('users', 'read:groups')
    with pytest.raises(web.HTTPError):
        mock_handler.secret_thing()


@mark.parametrize(
    "user_name, in_group, status_code",
    [
        ('martha', False, 200),
        ('michael', True, 200),
        ('gob', True, 200),
        ('tobias', False, 404),
        ('ann', False, 404),
    ],
)
async def test_expand_groups(app, user_name, in_group, status_code):
    test_role = {
        'name': 'test',
        'description': '',
        'users': [user_name],
        'scopes': [
            'read:users!user=martha',
            'read:users!group=bluth',
            'read:groups',
        ],
    }
    roles.create_role(app.db, test_role)
    user = add_user(app.db, name=user_name)
    group_name = 'bluth'
    group = orm.Group.find(app.db, name=group_name)
    if not group:
        group = orm.Group(name=group_name)
        app.db.add(group)
    if in_group and user not in group.users:
        group.users.append(user)
    roles.update_roles(app.db, user, roles=['test'])
    roles.strip_role(app.db, user, 'user')
    app.db.commit()
    r = await api_request(
        app, 'users', user_name, headers=auth_header(app.db, user_name)
    )
    assert r.status_code == status_code
    app.db.delete(group)
    app.db.commit()


async def test_by_fake_user(app):
    user_name = 'shade'
    user = add_user(app.db, name=user_name)
    auth_ = auth_header(app.db, user_name)
    app.users.delete(user)
    app.db.commit()
    r = await api_request(app, 'users', headers=auth_)
    assert r.status_code == 403


err_message = "No access to resources or resources not found"


async def test_request_fake_user(app, create_user_with_scopes):
    fake_user = 'annyong'
    user = create_user_with_scopes('read:users!group=stuff')
    r = await api_request(
        app, 'users', fake_user, headers=auth_header(app.db, user.name)
    )
    assert r.status_code == 404
    # Consistency between no user and user not accessible
    assert r.json()['message'] == err_message


async def test_refuse_exceeding_token_permissions(
    app, create_user_with_scopes, create_temp_role
):
    user = create_user_with_scopes('self')
    user.new_api_token()
    with pytest.raises(ValueError):
        user.api_tokens[0].update_scopes(["admin:users"])


async def test_exceeding_user_permissions(
    app,
    create_user_with_scopes,
):
    user = create_user_with_scopes('list:users', 'read:users:groups')
    api_token = user.new_api_token()
    orm_api_token = orm.APIToken.find(app.db, token=api_token)
    # store scopes user does not have
    orm_api_token.scopes = list(orm_api_token.scopes) + ['list:users', 'read:users']
    headers = {'Authorization': 'token %s' % api_token}
    r = await api_request(app, 'users', headers=headers)
    assert r.status_code == 200
    keys = {key for user in r.json() for key in user.keys()}
    assert 'groups' in keys
    assert 'last_activity' not in keys


async def test_user_service_separation(app, mockservice_url, create_temp_role):
    name = mockservice_url.name
    user = add_user(app.db, name=name)

    create_temp_role(['read:users', 'list:users'], 'reader_role')
    create_temp_role(['read:users:groups', 'list:users'], 'subreader_role')
    roles.update_roles(app.db, user, roles=['subreader_role'])
    roles.update_roles(app.db, mockservice_url.orm, roles=['reader_role'])
    user.roles.remove(orm.Role.find(app.db, name='user'))
    api_token = user.new_api_token()
    headers = {'Authorization': 'token %s' % api_token}
    r = await api_request(app, 'users', headers=headers)
    assert r.status_code == 200
    keys = {key for user in r.json() for key in user.keys()}
    assert 'groups' in keys
    assert 'last_activity' not in keys


async def test_request_user_outside_group(app, create_user_with_scopes):
    outside_user = 'hello'
    user = create_user_with_scopes('read:users!group=stuff')
    add_user(app.db, name=outside_user)
    r = await api_request(
        app, 'users', outside_user, headers=auth_header(app.db, user.name)
    )
    assert r.status_code == 404
    # Consistency between no user and user not accessible
    assert r.json()['message'] == err_message


async def test_user_filter(app, create_user_with_scopes):
    name_in_scope = {'lindsay', 'oscar', 'gob'}
    user = create_user_with_scopes(
        *(f'list:users!user={name}' for name in name_in_scope)
    )
    outside_scope = {'maeby', 'marta'}
    group_name = 'bluth'
    group = orm.Group.find(app.db, name=group_name)
    if not group:
        group = orm.Group(name=group_name)
        app.db.add(group)
    for name in name_in_scope | outside_scope:
        group_user = add_user(app.db, name=name)
        if name not in group.users:
            group.users.append(group_user)
    app.db.commit()
    r = await api_request(app, 'users', headers=auth_header(app.db, user.name))
    assert r.status_code == 200
    result_names = {user['name'] for user in r.json()}
    assert result_names == name_in_scope
    app.db.delete(group)
    app.db.commit()


async def test_service_filter(app, create_user_with_scopes):
    services = [
        {'name': 'cull_idle', 'api_token': 'some-token'},
        {'name': 'user_service', 'api_token': 'some-other-token'},
    ]
    for service in services:
        app.services.append(service)
    app.init_services()
    user = create_user_with_scopes('list:services!service=cull_idle')
    r = await api_request(app, 'services', headers=auth_header(app.db, user.name))
    assert r.status_code == 200
    service_names = set(r.json().keys())
    assert service_names == {'cull_idle'}


async def test_user_filter_with_group(app, create_user_with_scopes):
    group_name = 'sitwell'
    user1 = create_user_with_scopes(f'list:users!group={group_name}')
    user2 = create_user_with_scopes('self')
    external_user = create_user_with_scopes('self')
    name_set = {user1.name, user2.name}
    group = orm.Group.find(app.db, name=group_name)
    if not group:
        group = orm.Group(name=group_name)
        app.db.add(group)
    for user in {user1, user2}:
        group.users.append(user.orm_user)
    app.db.commit()

    r = await api_request(app, 'users', headers=auth_header(app.db, user1.name))
    assert r.status_code == 200
    result_names = {user['name'] for user in r.json()}
    assert result_names == name_set
    assert external_user.name not in result_names
    app.db.delete(group)
    app.db.commit()


async def test_group_scope_filter(app, create_user_with_scopes):
    in_groups = {'sitwell', 'bluth'}
    out_groups = {'austero'}
    user = create_user_with_scopes(
        *(f'list:groups!group={group}' for group in in_groups)
    )
    for group_name in in_groups | out_groups:
        group = orm.Group.find(app.db, name=group_name)
        if not group:
            group = orm.Group(name=group_name)
            app.db.add(group)
    app.db.commit()
    r = await api_request(app, 'groups', headers=auth_header(app.db, user.name))
    assert r.status_code == 200
    result_names = {user['name'] for user in r.json()}
    assert result_names == in_groups
    for group_name in in_groups | out_groups:
        group = orm.Group.find(app.db, name=group_name)
        app.db.delete(group)
    app.db.commit()


async def test_vertical_filter(app, create_user_with_scopes):
    user = create_user_with_scopes('list:users')
    r = await api_request(app, 'users', headers=auth_header(app.db, user.name))
    assert r.status_code == 200
    allowed_keys = {'name', 'kind', 'admin'}
    assert {key for user in r.json() for key in user.keys()} == allowed_keys


async def test_stacked_vertical_filter(app, create_user_with_scopes):
    user = create_user_with_scopes(
        'list:users', 'read:users:activity', 'read:users:groups'
    )
    r = await api_request(app, 'users', headers=auth_header(app.db, user.name))
    assert r.status_code == 200
    allowed_keys = {'admin', 'name', 'kind', 'groups', 'last_activity'}
    for user in r.json():
        result_model = set(user)
        assert result_model == allowed_keys


async def test_cross_filter(app, create_user_with_scopes):
    user = create_user_with_scopes('read:users:activity', 'self', 'list:users')
    new_users = {'britta', 'jeff', 'annie'}
    for new_user_name in new_users:
        add_user(app.db, name=new_user_name)
    app.db.commit()
    r = await api_request(app, 'users', headers=auth_header(app.db, user.name))
    assert r.status_code == 200
    restricted_keys = {'admin', 'name', 'kind', 'last_activity'}
    key_in_full_model = 'created'
    for model_user in r.json():
        if model_user['name'] == user.name:
            assert key_in_full_model in model_user
        else:
            assert set(model_user.keys()) == restricted_keys


@mark.parametrize(
    "kind, has_user_scopes",
    [
        ('users', True),
        ('services', False),
    ],
)
async def test_metascope_self_expansion(
    app, kind, has_user_scopes, create_user_with_scopes, create_service_with_scopes
):
    if kind == 'users':
        orm_obj = create_user_with_scopes('self').orm_user
    else:
        orm_obj = create_service_with_scopes('self')
    # test expansion of user/service scopes
    scopes = get_scopes_for(orm_obj)
    assert isinstance(scopes, frozenset)
    assert bool(scopes) == has_user_scopes

    # test expansion of token scopes
    orm_obj.new_api_token()
    token_scopes = get_scopes_for(orm_obj.api_tokens[0])
    assert bool(token_scopes) == has_user_scopes


async def test_metascope_inherit_expansion(app, create_user_with_scopes):
    user = create_user_with_scopes('self')
    user.new_api_token(scopes=["inherit"])
    token = user.api_tokens[0]
    # Check 'inherit' expansion
    token_scope_set = get_scopes_for(token)
    user_scope_set = get_scopes_for(user)
    assert user_scope_set == token_scope_set

    # Check no roles means no permissions
    token.scopes = []
    app.db.commit()
    token_scope_set = get_scopes_for(token)
    assert isinstance(token_scope_set, frozenset)

    assert token_scope_set.issubset(identify_scopes(user.orm_user))


@mark.parametrize(
    "scopes, can_stop ,num_servers, keys_in, keys_out",
    [
        (['read:servers!user=almond'], False, 2, {'name'}, {'state'}),
        (['admin:users', 'read:users'], False, 0, set(), set()),
        (
            ['read:servers!group=nuts', 'servers'],
            True,
            2,
            {'name'},
            {'state'},
        ),
        (
            ['admin:server_state', 'read:servers'],
            False,
            2,
            {'name', 'state'},
            set(),
        ),
        (
            [
                'read:servers!server=almond/bianca',
                'admin:server_state!server=almond/bianca',
            ],
            False,
            1,
            {'name', 'state'},
            set(),
        ),
    ],
)
async def test_server_state_access(
    app,
    create_user_with_scopes,
    create_service_with_scopes,
    scopes,
    can_stop,
    num_servers,
    keys_in,
    keys_out,
):
    with mock.patch.dict(
        app.tornado_settings,
        {'allow_named_servers': True, 'named_server_limit_per_user': 2},
    ):
        user = create_user_with_scopes('self', name='almond')
        group_name = 'nuts'
        group = orm.Group.find(app.db, name=group_name)
        if not group:
            group = orm.Group(name=group_name)
            app.db.add(group)
        group.users.append(user.orm_user)
        app.db.commit()
        server_names = ['bianca', 'terry']
        for server_name in server_names:
            await api_request(
                app, 'users', user.name, 'servers', server_name, method='post'
            )
        service = create_service_with_scopes("read:users:name!user=bianca", *scopes)
        api_token = service.new_api_token()
        headers = {'Authorization': 'token %s' % api_token}

        # can I get the user model?
        r = await api_request(app, 'users', user.name, headers=headers)
        can_read_user_model = num_servers > 1 or 'read:users' in scopes
        if can_read_user_model:
            r.raise_for_status()
            user_model = r.json()
            if num_servers > 1:
                assert 'servers' in user_model
                server_models = user_model['servers']
                assert len(server_models) == num_servers
                for server, server_model in server_models.items():
                    assert keys_in.issubset(server_model)
                    assert keys_out.isdisjoint(server_model)
            else:
                assert 'servers' not in user_model
        else:
            assert r.status_code == 404

        r = await api_request(
            app,
            'users',
            user.name,
            'servers',
            server_names[0],
            method='delete',
            headers=headers,
        )
        if can_stop:
            assert r.status_code == 204
        else:
            assert r.status_code == 403
        app.db.delete(group)
        app.db.commit()


@mark.parametrize(
    "name, user_scopes, token_scopes, intersection_scopes",
    [
        (
            'no_filter',
            ['users:activity'],
            ['users:activity'],
            {'users:activity', 'read:users:activity'},
        ),
        (
            'valid_own_filter',
            ['read:users:activity'],
            ['read:users:activity!user'],
            {'read:users:activity!user=temp_user_1'},
        ),
        (
            'valid_other_filter',
            ['read:users:activity'],
            ['read:users:activity!user=otheruser'],
            {'read:users:activity!user=otheruser'},
        ),
        (
            'no_filter_owner_filter',
            ['read:users:activity!user'],
            ['read:users:activity'],
            {'read:users:activity!user=temp_user_1'},
        ),
        (
            'valid_own_filter',
            ['read:users:activity!user'],
            ['read:users:activity!user'],
            {'read:users:activity!user=temp_user_1'},
        ),
        (
            'invalid_filter',
            ['read:users:activity!user'],
            ['read:users:activity!user=otheruser'],
            set(),
        ),
        (
            'subscopes_cross_filter',
            ['users!user=x'],
            ['read:users:name'],
            {'read:users:name!user=x'},
        ),
        (
            'multiple_user_filter',
            ['users!user=x', 'users!user=y'],
            ['read:users:name!user=x'],
            {'read:users:name!user=x'},
        ),
        (
            'no_intersection_group_user',
            ['users!group=y'],
            ['users!user=x'],
            set(),
        ),
        (
            'no_intersection_user_server',
            ['servers!user=y'],
            ['servers!server=x'],
            set(),
        ),
        (
            'users_and_groups_both',
            ['users!group=x', 'users!user=y'],
            ['read:users:name!group=x', 'read:users!user=y'],
            {
                'read:users:name!group=x',
                'read:users!user=y',
                'read:users:name!user=y',
                'read:users:groups!user=y',
                'read:users:activity!user=y',
            },
        ),
        (
            'users_and_groups_user_only',
            ['users!group=x', 'users!user=y'],
            ['read:users:name!group=z', 'read:users!user=y'],
            {
                'read:users!user=y',
                'read:users:name!user=y',
                'read:users:groups!user=y',
                'read:users:activity!user=y',
            },
        ),
    ],
)
async def test_resolve_token_permissions(
    app,
    create_user_with_scopes,
    create_temp_role,
    name,
    user_scopes,
    token_scopes,
    intersection_scopes,
):
    orm_user = create_user_with_scopes(*user_scopes).orm_user
    # ensure user has full permissions when token is created
    # to create tokens with permissions exceeding their owner
    roles.grant_role(app.db, orm_user, "admin")
    create_temp_role(token_scopes, 'active-posting')
    api_token = orm_user.new_api_token(roles=['active-posting'])
    orm_api_token = orm.APIToken.find(app.db, token=api_token)
    # drop admin so that filtering can be applied
    roles.strip_role(app.db, orm_user, "admin")

    # get expanded !user filter scopes for check
    user_scopes = get_scopes_for(orm_user)
    token_scopes = get_scopes_for(orm_api_token)

    token_retained_scopes = get_scopes_for(orm_api_token)

    assert token_retained_scopes == intersection_scopes


@mark.parametrize(
    "scopes, model_keys",
    [
        (
            {'read:services'},
            {
                'command',
                'name',
                'kind',
                'info',
                'display',
                'pid',
                'admin',
                'prefix',
                'url',
            },
        ),
        (
            {'read:roles:services', 'read:services:name'},
            {'name', 'kind', 'roles', 'admin'},
        ),
        ({'read:services:name'}, {'name', 'kind', 'admin'}),
    ],
)
async def test_service_model_filtering(
    app, scopes, model_keys, create_user_with_scopes, create_service_with_scopes
):
    user = create_user_with_scopes(*scopes, name='teddy')
    service = create_service_with_scopes()
    r = await api_request(
        app, 'services', service.name, headers=auth_header(app.db, user.name)
    )
    assert r.status_code == 200
    assert model_keys == r.json().keys()


@mark.parametrize(
    "scopes, model_keys",
    [
        (
            {'read:groups'},
            {
                'name',
                'kind',
                'users',
                'properties',
            },
        ),
        (
            {'read:roles:groups', 'read:groups:name'},
            {'name', 'kind', 'roles'},
        ),
        ({'read:groups:name'}, {'name', 'kind'}),
    ],
)
async def test_group_model_filtering(
    app, scopes, model_keys, create_user_with_scopes, create_service_with_scopes
):
    user = create_user_with_scopes(*scopes, name='teddy')
    group_name = 'baker_street'
    group = orm.Group.find(app.db, name=group_name)
    if not group:
        group = orm.Group(name=group_name)
        app.db.add(group)
        app.db.commit()
    r = await api_request(
        app, 'groups', group_name, headers=auth_header(app.db, user.name)
    )
    assert r.status_code == 200
    assert model_keys == r.json().keys()
    app.db.delete(group)
    app.db.commit()


async def test_roles_access(app, create_service_with_scopes, create_user_with_scopes):
    user = add_user(app.db, name='miranda')
    read_user = create_user_with_scopes('read:roles:users')
    r = await api_request(
        app, 'users', user.name, headers=auth_header(app.db, read_user.name)
    )
    assert r.status_code == 200
    model_keys = {'kind', 'name', 'roles', 'admin'}
    assert model_keys == r.json().keys()


@pytest.mark.parametrize(
    "left, right, expected, should_warn",
    [
        (set(), set(), set(), False),
        (set(), {"users"}, set(), False),
        # no warning if users and groups only on the same side
        (
            {"users!user=x", "users!group=y"},
            set(),
            set(),
            False,
        ),
        # no warning if users are on both sizes
        (
            {"users!user=x", "users!user=y", "users!group=y"},
            {"users!user=x"},
            {"users!user=x"},
            False,
        ),
        # no warning if users and groups are both defined
        # on both sides
        (
            {"users!user=x", "users!group=y"},
            {"users!user=x", "users!group=y", "users!user=z"},
            {"users!user=x", "users!group=y"},
            False,
        ),
        # warn if there's a user on one side and a group on the other
        # which *may* intersect
        (
            {"users!group=y", "users!user=z"},
            {"users!user=x"},
            set(),
            True,
        ),
        # same for group->server
        (
            {"users!group=y", "users!user=z"},
            {"users!server=x/y"},
            set(),
            True,
        ),
        # this one actually shouldn't warn because server=x/y is under user=x,
        # but we don't need to overcomplicate things just for a warning
        (
            {"users!group=y", "users!user=x"},
            {"users!server=x/y"},
            {"users!server=x/y"},
            True,
        ),
        # resolves server under user, without warning
        (
            {"read:servers!user=abc"},
            {"read:servers!server=abc/xyz"},
            {"read:servers!server=abc/xyz"},
            False,
        ),
        # user->server, no match
        (
            {"read:servers!user=abc"},
            {"read:servers!server=abcd/xyz"},
            set(),
            False,
        ),
    ],
)
def test_intersect_expanded_scopes(left, right, expected, should_warn, recwarn):
    # run every test in both directions, to ensure symmetry of the inputs
    for a, b in [(left, right), (right, left)]:
        intersection = _intersect_expanded_scopes(set(left), set(right))
        assert intersection == set(expected)

    if should_warn:
        assert len(recwarn) == 1
    else:
        assert len(recwarn) == 0


@pytest.mark.parametrize(
    "left, right, expected, groups",
    [
        (
            ["users!group=gx"],
            ["users!user=ux"],
            ["users!user=ux"],
            {"gx": ["ux"]},
        ),
        (
            ["read:users!group=gx"],
            ["read:users!user=nosuchuser"],
            [],
            {},
        ),
        (
            ["read:users!group=gx"],
            ["read:users!server=nosuchuser/server"],
            [],
            {},
        ),
        (
            ["read:users!group=gx"],
            ["read:users!server=ux/server"],
            ["read:users!server=ux/server"],
            {"gx": ["ux"]},
        ),
        (
            ["read:users!group=gx"],
            ["read:users!server=ux/server", "read:users!user=uy"],
            ["read:users!server=ux/server"],
            {"gx": ["ux"], "gy": ["uy"]},
        ),
        (
            ["read:users!group=gy"],
            ["read:users!server=ux/server", "read:users!user=uy"],
            ["read:users!user=uy"],
            {"gx": ["ux"], "gy": ["uy"]},
        ),
        (
            # make sure the group > user > server hierarchy
            # is managed
            ["read:servers!server=ux/server", "read:servers!group=gy"],
            ["read:servers!server=uy/server", "read:servers!user=ux"],
            ["read:servers!server=ux/server", "read:servers!server=uy/server"],
            {"gx": ["ux"], "gy": ["uy"]},
        ),
        (
            # make sure the group > user hierarchy
            # is managed
            ["read:servers!user=ux", "read:servers!group=gy"],
            ["read:servers!user=uy", "read:servers!group=gx"],
            ["read:servers!user=ux", "read:servers!user=uy"],
            {"gx": ["ux"], "gy": ["uy"]},
        ),
    ],
)
def test_intersect_groups(request, db, left, right, expected, groups):
    if isinstance(left, str):
        left = {left}
    if isinstance(right, str):
        right = {right}

    # if we have a db connection, we can actually resolve
    created = []
    for groupname, members in groups.items():
        group = orm.Group.find(db, name=groupname)
        if not group:
            group = orm.Group(name=groupname)
            db.add(group)
            created.append(group)
            db.commit()
        for username in members:
            user = orm.User.find(db, name=username)
            if user is None:
                user = orm.User(name=username)
                db.add(user)
                created.append(user)
            user.groups.append(group)
    db.commit()

    def _cleanup():
        for obj in created:
            db.delete(obj)
        db.commit()

    request.addfinalizer(_cleanup)

    # run every test in both directions, to ensure symmetry of the inputs
    for a, b in [(left, right), (right, left)]:
        intersection = _intersect_expanded_scopes(set(left), set(right), db)
        assert intersection == set(expected)


@mark.user
@mark.parametrize(
    "scopes, expected",
    [
        ("list:users", ['in-1', 'in-2', 'out-1', 'out-2', 'admin', 'user']),
        ("read:users", 403),
        ("list:users!server=irrelevant", 403),
        ("list:users!user=nosuchuser", []),
        ("list:users!group=nosuchgroup", []),
        ("list:users!user=out-2", ['out-2']),
        ("list:users!group=GROUP", ['in-1', 'in-2']),
        (
            ["list:users!group=GROUP", "list:users!user=out-2"],
            ['in-1', 'in-2', 'out-2'],
        ),
    ],
)
async def test_list_users_filter(
    app, group, create_service_with_scopes, scopes, expected
):
    # create users:
    for i in (1, 2):
        user = add_user(app.db, app, name=f'in-{i}')
        group.users.append(user.orm_user)
        add_user(app.db, app, name=f'out-{i}')
    app.db.commit()

    if isinstance(scopes, str):
        scopes = [scopes]

    # in-group are in the group
    # out-group are not in the group
    scopes = [s.replace("GROUP", group.name).replace("IN", "ingroup") for s in scopes]

    orm_service = create_service_with_scopes(*scopes)
    token = orm_service.new_api_token()
    r = await api_request(app, 'users', headers={"Authorization": f"token {token}"})
    if isinstance(expected, int):
        assert r.status_code == expected
        return
    r.raise_for_status()

    expected_models = [
        {
            'name': name,
            'admin': name == 'admin',
            'kind': 'user',
        }
        for name in sorted(expected)
    ]
    assert sorted(r.json(), key=itemgetter('name')) == expected_models


@mark.group
@mark.parametrize(
    "scopes, expected",
    [
        ("list:groups", ['group1', 'group2', 'group3']),
        ("read:groups", 403),
        ("list:groups!user=irrelevant", 403),
        ("list:groups!group=nosuchgroup", []),
        ("list:groups!group=group1", ['group1']),
        (
            ["list:groups!group=group1", "list:groups!group=group2"],
            ['group1', 'group2'],
        ),
        (
            # prefix match shouldn't match!
            "list:groups!group=group",
            [],
        ),
    ],
)
async def test_list_groups_filter(
    request, app, create_service_with_scopes, scopes, expected
):
    # create groups:
    groups = []
    for i in (1, 2, 3):
        group = orm.Group(name=f'group{i}')
        groups.append(group)
        app.db.add(group)
    app.db.commit()

    def cleanup_groups():
        for g in groups:
            app.db.delete(g)
        app.db.commit()

    request.addfinalizer(cleanup_groups)

    if isinstance(scopes, str):
        scopes = [scopes]

    orm_service = create_service_with_scopes(*scopes)
    token = orm_service.new_api_token()
    r = await api_request(app, 'groups', headers={"Authorization": f"token {token}"})
    if isinstance(expected, int):
        assert r.status_code == expected
        return
    r.raise_for_status()

    expected_models = [
        {
            'name': name,
            'kind': 'group',
        }
        for name in sorted(expected)
    ]
    assert sorted(r.json(), key=itemgetter('name')) == expected_models


@pytest.mark.parametrize(
    "custom_scopes",
    [
        {"custom:okay": {"description": "simple custom scope"}},
        {
            "custom:parent": {
                "description": "parent",
                "subscopes": ["custom:child"],
            },
            "custom:child": {"description": "child"},
        },
        {
            "custom:extra": {
                "description": "I have extra info",
                "extra": "warn about me",
            }
        },
    ],
)
def test_custom_scopes(preserve_scopes, custom_scopes):
    scopes.define_custom_scopes(custom_scopes)
    for name, scope_def in custom_scopes.items():
        assert name in scopes.scope_definitions
        assert scopes.scope_definitions[name] == scope_def

    # make sure describe works after registering custom scopes
    scopes.describe_raw_scopes(list(custom_scopes.keys()))


@pytest.mark.parametrize(
    "custom_scopes",
    [
        {
            "read:users": {
                "description": "Can't override",
            },
        },
        {
            "custom:empty": {},
        },
        {
            "notcustom:prefix": {"descroption": "bad prefix"},
        },
        {
            "custom:!illegal": {"descroption": "bad character"},
        },
        {
            "custom:badsubscope": {
                "description": "non-custom subscope not allowed",
                "subscopes": [
                    "read:users",
                ],
            },
        },
        {
            "custom:nosubscope": {
                "description": "subscope not defined",
                "subscopes": [
                    "custom:undefined",
                ],
            },
        },
        {
            "custom:badsubscope": {
                "description": "subscope not a list",
                "subscopes": "custom:notalist",
            },
            "custom:notalist": {
                "description": "the subscope",
            },
        },
    ],
)
def test_custom_scopes_bad(preserve_scopes, custom_scopes):
    with pytest.raises(ValueError):
        scopes.define_custom_scopes(custom_scopes)
    assert scopes.scope_definitions == preserve_scopes


async def test_user_filter_expansion(app, create_user_with_scopes):
    scope_list = _expand_self_scope('ignored')
    # turn !user=ignored into !user
    # Mimic the role 'self' based on '!user' filter for tokens
    scope_list = [scope.partition("=")[0] for scope in scope_list]
    user = create_user_with_scopes('self')
    user.new_api_token(scopes=scope_list)
    user.new_api_token()
    manual_scope_set = get_scopes_for(user.api_tokens[0])
    auto_scope_set = get_scopes_for(user.api_tokens[1])
    assert manual_scope_set == auto_scope_set


@pytest.mark.parametrize(
    "scopes, expected",
    [
        ("read:users:name!user", ["read:users:name!user={user}"]),
        (
            "users:activity!user",
            [
                "read:users:activity!user={user}",
                "users:activity!user={user}",
            ],
        ),
        ("self", ["*"]),
        (["access:services", "access:services!service=x"], ["access:services"]),
        ("access:services!service", ["access:services!service={service}"]),
        ("access:servers!server", ["access:servers!server={server}"]),
    ],
)
def test_expand_scopes(app, user, scopes, expected, mockservice_external):
    if isinstance(scopes, str):
        scopes = [scopes]

    db = app.db
    service = mockservice_external
    spawner_name = "salmon"
    server_name = f"{user.name}/{spawner_name}"
    if 'server' in str(scopes):
        oauth_client = orm.OAuthClient()
        db.add(oauth_client)
        spawner = user.spawners[spawner_name]
        spawner.orm_spawner.oauth_client = oauth_client
        db.commit()
        assert oauth_client.spawner is spawner.orm_spawner
    else:
        oauth_client = service.oauth_client
        assert oauth_client is not None

    def format_scopes(scopes):
        return {
            s.format(service=service.name, server=server_name, user=user.name)
            for s in scopes
        }

    scopes = format_scopes(scopes)
    expected = format_scopes(expected)

    if "*" in expected:
        expected.remove("*")
        expected.update(_expand_self_scope(user.name))

    expanded = expand_scopes(scopes, owner=user.orm_user, oauth_client=oauth_client)
    assert isinstance(expanded, frozenset)
    assert sorted(expanded) == sorted(expected)


@pytest.mark.parametrize(
    "requested_scopes, have_scopes, expected_allowed, expected_disallowed",
    [
        (
            ["read:users:name!user"],
            ["read:users:name!user={user}"],
            ["read:users:name!user"],
            [],
        ),
        (
            ["read:servers!server"],
            ["read:servers!user"],
            ["read:servers!server"],
            [],
        ),
        (
            ["read:servers!server={server}"],
            ["read:servers"],
            ["read:servers!server={server}"],
            [],
        ),
        (
            ["admin:servers!server"],
            ["read:servers"],
            ["read:servers!server={server}"],
            ["admin:servers!server"],
        ),
        (
            ["admin:servers", "read:users"],
            ["read:users"],
            ["read:users"],
            ["admin:servers"],
        ),
    ],
)
def test_resolve_requested_scopes(
    app,
    user,
    group,
    requested_scopes,
    have_scopes,
    expected_allowed,
    expected_disallowed,
    mockservice_external,
):
    if isinstance(requested_scopes, str):
        requested_scopes = [requested_scopes]

    db = app.db
    service = mockservice_external
    spawner_name = "salmon"
    server_name = f"{user.name}/{spawner_name}"
    if '!server' in str(requested_scopes + have_scopes):
        oauth_client = orm.OAuthClient()
        db.add(oauth_client)
        spawner = user.spawners[spawner_name]
        spawner.orm_spawner.oauth_client = oauth_client
        db.commit()
        assert oauth_client.spawner is spawner.orm_spawner
    else:
        oauth_client = service.oauth_client
        assert oauth_client is not None

    def format_scopes(scopes):
        return {
            s.format(service=service.name, server=server_name, user=user.name)
            for s in scopes
        }

    requested_scopes = format_scopes(requested_scopes)
    have_scopes = format_scopes(have_scopes)
    expected_allowed = format_scopes(expected_allowed)
    expected_disallowed = format_scopes(expected_disallowed)

    allowed, disallowed = _resolve_requested_scopes(
        requested_scopes,
        have_scopes,
        user=user.orm_user,
        client=oauth_client,
        db=db,
    )
    assert allowed == expected_allowed
    assert disallowed == expected_disallowed


@pytest.mark.parametrize(
    "scope, have_scopes, ok",
    [
        # exact matches
        ("read:users", "read:users", True),
        ("read:users!user=USER", "read:users!user=USER", True),
        ("read:servers!server=USER/x", "read:servers!server=USER/x", True),
        ("read:groups!group=GROUP", "read:groups!group=GROUP", True),
        # subscopes
        ("read:users:name", "read:users", True),
        # subscopes with matching filter
        ("read:users:name!user=USER", "read:users!user=USER", True),
        ("read:users!user=USER", "read:users!group=GROUP", True),
        ("read:users!user=USER", "read:users", True),
        ("read:servers!server=USER/x", "read:servers", True),
        ("read:servers!server=USER/x", "servers!server=USER/x", True),
        ("read:servers!server=USER/x", "servers!user=USER", True),
        ("read:servers!server=USER/x", "servers!group=GROUP", True),
        # shouldn't match
        ("read:users", "read:users!user=USER", False),
        ("read:users", "read:users!user=USER", False),
        ("read:users!user=USER", "read:users!user=other", False),
        ("read:users!user=USER", "read:users!group=other", False),
        ("read:servers!server=USER/x", "servers!server=other/x", False),
        ("read:servers!server=USER/x", "servers!user=other", False),
        ("read:servers!server=USER/x", "servers!group=other", False),
        ("servers!server=USER/x", "read:servers!server=USER/x", False),
    ],
)
def test_has_scope(app, user, group, scope, have_scopes, ok):
    db = app.db
    user.groups.append(group)
    db.commit()

    def _sub(scope):
        return scope.replace("GROUP", group.name).replace("USER", user.name)

    scope = _sub(scope)
    have_scopes = [_sub(s) for s in have_scopes.split(",")]
    parsed_scopes = parse_scopes(expand_scopes(have_scopes))
    assert has_scope(scope, parsed_scopes, db=db) == ok


@pytest.mark.parametrize(
    "scope, have_scopes, ok",
    [
        ("read:users", "read:users", True),
        ("read:users", "read:users!user=x", True),
        ("read:users", "read:groups!user=x", False),
        ("read:users!user=x", "read:users!group=y", ValueError),
    ],
)
def test_has_scope_post_filter(scope, have_scopes, ok):
    have_scopes = have_scopes.split(",")
    if ok not in (True, False):
        with pytest.raises(ok):
            has_scope(scope, have_scopes, post_filter=True)
    else:
        assert has_scope(scope, have_scopes, post_filter=True) == ok<|MERGE_RESOLUTION|>--- conflicted
+++ resolved
@@ -1,9 +1,6 @@
 """Test scopes for API handlers"""
-<<<<<<< HEAD
+
 import types
-=======
-
->>>>>>> 4555d5bb
 from operator import itemgetter
 from unittest import mock
 
