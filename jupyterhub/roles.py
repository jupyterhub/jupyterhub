"""Roles utils"""
# Copyright (c) Jupyter Development Team.
# Distributed under the terms of the Modified BSD License.
from itertools import chain

from sqlalchemy import func
from tornado.log import app_log

from . import orm


def get_default_roles():
    """Returns a list of default role dictionaries"""

    default_roles = [
        {
            'name': 'user',
            'description': 'Standard user privileges',
            'scopes': ['self'],
        },
        {
            'name': 'admin',
            'description': 'Admin privileges (currently can do everything)',
            'scopes': [
                'all',
                'users',
                'users:tokens',
                'admin:users',
                'admin:users:servers',
                'groups',
                'admin:groups',
                'read:services',
                'read:hub',
                'proxy',
                'shutdown',
            ],
        },
        {
            'name': 'server',
            'description': 'Post activity only',
            'scopes': ['users:activity'],
        },
        {
            'name': 'token',
            'description': 'Token with same rights as token owner',
            'scopes': ['all'],
        },
        {
            'name': 'service',
            'description': 'Temporary no scope role for services',
            'scopes': [],
        },
    ]
    return default_roles


def expand_self_scope(name, read_only=False):
    """
    Users have a metascope 'self' that should be expanded to standard user privileges.
    At the moment that is a user-filtered version (optional read) access to
    users
    users:name
    users:groups
    users:activity
    users:servers
    users:tokens
    """
    scope_list = [
        'users',
        'users:name',
        'users:groups',
        'users:activity',
        'users:servers',
        'users:tokens',
    ]
    read_scope_list = ['read:' + scope for scope in scope_list]
    if read_only:
        scope_list = read_scope_list
    else:
        scope_list.extend(read_scope_list)
    return {"{}!user={}".format(scope, name) for scope in scope_list}


def get_scope_hierarchy():
    """
    Returns a dictionary of scopes:
    scopes.keys() = scopes of highest level and scopes that have their own subscopes
    scopes.values() = a list of first level subscopes or None
    """

    scopes = {
        'all': None,  # Optional 'read:all' as subscope, not implemented at this stage
        'users': ['read:users', 'users:activity', 'users:servers'],
        'read:users': [
            'read:users:name',
            'read:users:groups',
            'read:users:activity',
            'read:users:servers',
        ],
        'users:tokens': ['read:users:tokens'],
        'admin:users': None,
        'admin:users:servers': None,
        'groups': ['read:groups'],
        'admin:groups': None,
        'read:services': None,
        'read:hub': None,
        'proxy': None,
        'shutdown': None,
    }

    return scopes


def horizontal_filter(func):
    """Decorator to account for horizontal filtering in scope syntax"""

    def ignore(scopename):
        # temporarily remove horizontal filtering if present
        scopename, mark, hor_filter = scopename.partition('!')
        expanded_scope = func(scopename)
        # add the filter back
        full_expanded_scope = {scope + mark + hor_filter for scope in expanded_scope}

        return full_expanded_scope

    return ignore


@horizontal_filter
def _expand_scope(scopename):
    """Returns a set of all subscopes"""

    scopes = get_scope_hierarchy()
    subscopes = [scopename]

    def _expand_subscopes(index):

        more_subscopes = list(
            filter(lambda scope: scope in scopes.keys(), subscopes[index:])
        )
        for scope in more_subscopes:
            subscopes.extend(scopes[scope])

    if scopename in scopes.keys() and scopes[scopename] is not None:
        subscopes.extend(scopes[scopename])
        # record the index from where it should check for "subscopes of sub-subscopes"
        index_for_sssc = len(subscopes)
        # check for "subscopes of subscopes"
        _expand_subscopes(index=1)
        # check for "subscopes of sub-subscopes"
        _expand_subscopes(index=index_for_sssc)

    expanded_scope = set(subscopes)

    return expanded_scope


def expand_roles_to_scopes(orm_object):
    """Get the scopes listed in the roles of the User/Service/Group/Token"""
    scopes = get_subscopes(*orm_object.roles)
    if 'self' in scopes:
        if not (isinstance(orm_object, orm.User) or hasattr(orm_object, 'orm_user')):
            raise ValueError(
                "Metascope 'self' only valid for Users, got %s" % orm_object
            )
        scopes.remove('self')
        scopes |= expand_self_scope(orm_object.name)
    return scopes


def get_subscopes(*args):
    """Returns a set of all available subscopes for a specified role or list of roles"""

    scope_list = []

    for role in args:
        scope_list.extend(role.scopes)

    scopes = set(chain.from_iterable(list(map(_expand_scope, scope_list))))

    return scopes


def _check_scopes(*args):
    """Check if provided scopes exist"""

    allowed_scopes = get_scopes()
    allowed_filters = ['!user=', '!service=', '!group=', '!server=']
    subscopes = set(
        chain.from_iterable([x for x in allowed_scopes.values() if x is not None])
    )

    for scope in args:
        # check the ! filters
        if '!' in scope:
            if any(filter in scope for filter in allowed_filters):
                scope = scope.split('!', 1)[0]
            else:
                raise NameError(
                    'Scope filter %r in scope %r does not exist',
                    scope.split('!', 1)[1],
                    scope,
                )
        # check if the actual scope syntax exists
        if scope not in allowed_scopes.keys() and scope not in subscopes:
            raise NameError('Scope %r does not exist', scope)


def _overwrite_role(role, role_dict):
    """Overwrites role's description and/or scopes with role_dict if role not 'admin'"""

    for attr in role_dict.keys():
        if attr == 'description' or attr == 'scopes':
            if role.name == 'admin' and role_dict[attr] != getattr(role, attr):
                raise ValueError(
                    'admin role description or scopes cannot be overwritten'
                )
            else:
                setattr(role, attr, role_dict[attr])
                app_log.info('Role %r %r attribute has been changed', role.name, attr)


def add_role(db, role_dict):
    """Adds a new role to database or modifies an existing one"""

    default_roles = get_default_roles()

    if 'name' not in role_dict.keys():
        raise KeyError('Role definition must have a name')
    else:
        name = role_dict['name']
        role = orm.Role.find(db, name)

    description = role_dict.get('description')
    scopes = role_dict.get('scopes')

    # check if the provided scopes exist
    if scopes:
        _check_scopes(*scopes)

    if role is None:
        if not scopes:
            app_log.warning('Warning: New defined role %s has no scopes', name)

        role = orm.Role(name=name, description=description, scopes=scopes)
        db.add(role)
        if role_dict not in default_roles:
            app_log.info('Adding role %s to database', name)
    else:
        _overwrite_role(role, role_dict)

    db.commit()


def remove_role(db, rolename):
    """Removes a role from database"""

    # default roles are not removable
    default_roles = get_default_roles()
    if any(role['name'] == rolename for role in default_roles):
        raise ValueError('Default role %r cannot be removed', rolename)

    role = orm.Role.find(db, rolename)
    if role:
        db.delete(role)
        db.commit()
        app_log.info('Role %s has been deleted', rolename)
    else:
        raise NameError('Cannot remove role %r that does not exist', rolename)


def existing_only(func):
    """Decorator for checking if objects and roles exist"""

    def _check_existence(db, objname, kind, rolename):

        Class = orm.get_class(kind)
        obj = Class.find(db, objname)
        role = orm.Role.find(db, rolename)

        if obj is None:
            raise ValueError("%r of kind %r does not exist" % (objname, kind))
        elif role is None:
            raise ValueError("Role %r does not exist" % rolename)
        else:
            func(db, obj, kind, role)

    return _check_existence


@existing_only
def add_obj(db, objname, kind, rolename):
    """Adds a role for users, services, tokens or groups"""

    if kind == 'tokens':
        log_objname = objname
    else:
        log_objname = objname.name

    if rolename not in objname.roles:
        objname.roles.append(rolename)
        db.commit()
        app_log.info('Adding role %s for %s: %s', rolename.name, kind[:-1], log_objname)


@existing_only
def remove_obj(db, objname, kind, rolename):
    """Removes a role for users, services or tokens"""

    if kind == 'tokens':
        log_objname = objname
    else:
        log_objname = objname.name

    if rolename in objname.roles:
        objname.roles.remove(rolename)
        db.commit()
        app_log.info(
            'Removing role %s for %s: %s', rolename.name, kind[:-1], log_objname
        )


<<<<<<< HEAD
def _switch_default_role(db, obj, kind, admin):
    """Switch between default user and admin roles for users/services"""
=======
def switch_default_role(db, obj, kind, admin):
    """Switch between default user/service and admin roles for users/services"""
>>>>>>> 5947a718

    user_role = orm.Role.find(db, 'user')
    # temporary fix of default service role
    if kind == 'services':
        user_role = orm.Role.find(db, 'service')

    admin_role = orm.Role.find(db, 'admin')

    def _add_and_remove(db, obj, kind, current_role, new_role):

        if current_role in obj.roles:
            remove_obj(db, objname=obj.name, kind=kind, rolename=current_role.name)
        # only add new default role if the user has no other roles
        if len(obj.roles) < 1:
            add_obj(db, objname=obj.name, kind=kind, rolename=new_role.name)

    if admin:
        _add_and_remove(db, obj, kind, user_role, admin_role)
    else:
        _add_and_remove(db, obj, kind, admin_role, user_role)


def _token_allowed_role(db, token, role):

    """Returns True if token allowed to have requested role through
    comparing the requested scopes with the set of token's owner scopes
    from their roles and their group roles"""

    token_scopes = get_subscopes(role)
    owner = None
    roles_to_check = []

    # find the owner and their roles
    if token.user_id:
        owner = db.query(orm.User).get(token.user_id)
        roles_to_check.extend(owner.roles)
        # if user is a member of any groups, include the groups' roles as well
        for group in owner.groups:
            roles_to_check.extend(group.roles)

    elif token.service_id:
        owner = db.query(orm.Service).get(token.service_id)
        roles_to_check = owner.roles

    owner_scopes = get_subscopes(*roles_to_check)

    # ignore horizontal filters for comparison
    t_scopes = {
        scope.split('!', 1)[0] if '!' in scope else scope for scope in token_scopes
    }
    o_scopes = {
        scope.split('!', 1)[0] if '!' in scope else scope for scope in owner_scopes
    }

    if t_scopes.issubset(o_scopes):
        return True
    else:
        return False


def update_roles(db, obj, kind, roles=None):
    """Updates object's roles if specified,
    assigns default if no roles specified"""

    Class = orm.get_class(kind)
<<<<<<< HEAD
    user_role = orm.Role.find(db, 'user')
    admin_role = orm.Role.find(db, 'admin')

=======
    default_token_role = orm.Role.find(db, 'token')
    standard_permissions = {'all', 'read:all'}
>>>>>>> 5947a718
    if roles:
        for rolename in roles:
            if Class == orm.APIToken:
                role = orm.Role.find(db, rolename)
                if role:
<<<<<<< HEAD
                    app_log.debug(
                        'Checking token permissions against requested role %s', rolename
                    )

                    if _token_allowed_role(db, obj, role):
                        role.tokens.append(obj)
                        app_log.info(
                            'Adding role %s for %s: %s', role.name, kind[:-1], obj
                        )
                    else:
                        raise ValueError(
                            'Requested token role %r of %r with scopes %r cannot grant more permissions than its owner scopes'
                            % (rolename, obj, role.scopes)
                        )
=======
                    # compare the requested role permissions with the owner's permissions (scopes)
                    token_scopes = get_subscopes(role)
                    extra_scopes = token_scopes - standard_permissions
                    # find the owner and their roles
                    owner = None
                    if obj.user_id:
                        owner = db.query(orm.User).get(obj.user_id)
                    elif obj.service_id:
                        owner = db.query(orm.Service).get(obj.service_id)
                    if owner:
                        owner_scopes = expand_roles_to_scopes(owner)
                        if (extra_scopes).issubset(owner_scopes):
                            role.tokens.append(obj)
                        else:
                            raise ValueError(
                                'Requested token role %r has more permissions than the token owner: [%s]'
                                % (rolename, ",".join(extra_scopes - owner_scopes))
                            )
>>>>>>> 5947a718
                else:
                    raise NameError('Role %r does not exist' % rolename)
            else:
                add_obj(db, objname=obj.name, kind=kind, rolename=rolename)
    else:
<<<<<<< HEAD
        # groups can be without a role
        if Class == orm.Group:
            pass
        # tokens can have only 'user' role as default
        # assign the default only for user tokens
        # service tokens with no specified role remain without any role (no default)
        elif Class == orm.APIToken:
            app_log.debug('Assigning default roles to tokens')
            if len(obj.roles) < 1 and obj.user is not None:
                user_role.tokens.append(obj)
                db.commit()
                app_log.info('Adding role %s to token %s', 'user', obj)
=======
        # tokens can have only 'token' role as default
        # assign the default only for tokens
        if Class == orm.APIToken:
            if not obj.roles and obj.user is not None:
                default_token_role.tokens.append(obj)
            db.commit()
>>>>>>> 5947a718
        # users and services can have 'user' or 'admin' roles as default
        else:
            app_log.debug('Assigning default roles to %s', kind)
            _switch_default_role(db, obj, kind, obj.admin)


def add_predef_roles_tokens(db, predef_roles):

    """Adds tokens to predefined roles in config file
    if their permissions allow"""

    for predef_role in predef_roles:
        if 'tokens' in predef_role.keys():
            token_role = orm.Role.find(db, name=predef_role['name'])
            for token_name in predef_role['tokens']:
                token = orm.APIToken.find(db, token_name)
                if token is None:
                    raise ValueError(
                        "Token %r does not exist and cannot assign it to role %r"
                        % (token_name, token_role.name)
                    )
                else:
                    update_roles(db, obj=token, kind='tokens', roles=[token_role.name])


def check_for_default_roles(db, bearer):

    """Checks that role bearers have at least one role (default if none).
    Groups can be without a role"""

    Class = orm.get_class(bearer)
    if Class == orm.Group:
        pass
    else:
        for obj in (
            db.query(Class)
            .outerjoin(orm.Role, Class.roles)
            .group_by(Class.id)
            .having(func.count(orm.Role.id) == 0)
        ):
            update_roles(db, obj=obj, kind=bearer)
    db.commit()


def mock_roles(app, name, kind):
    """Loads and assigns default roles for mocked objects"""
    Class = orm.get_class(kind)
    obj = Class.find(app.db, name=name)
    default_roles = get_default_roles()
    for role in default_roles:
        add_role(app.db, role)
    app_log.info('Assigning default roles to mocked %s: %s', kind[:-1], name)
    update_roles(db=app.db, obj=obj, kind=kind)<|MERGE_RESOLUTION|>--- conflicted
+++ resolved
@@ -89,6 +89,7 @@
     """
 
     scopes = {
+        'self': None,
         'all': None,  # Optional 'read:all' as subscope, not implemented at this stage
         'users': ['read:users', 'users:activity', 'users:servers'],
         'read:users': [
@@ -156,8 +157,18 @@
 
 
 def expand_roles_to_scopes(orm_object):
-    """Get the scopes listed in the roles of the User/Service/Group/Token"""
-    scopes = get_subscopes(*orm_object.roles)
+    """Get the scopes listed in the roles of the User/Service/Group/Token
+    If User, take into account the user's groups roles as well"""
+
+    pass_roles = orm_object.roles
+    if isinstance(orm_object, orm.User):
+        groups_roles = []
+        # groups_roles = [role for group.role in orm_object.groups for role in group.roles]
+        for group in orm_object.groups:
+            groups_roles.extend(group.roles)
+        pass_roles.extend(groups_roles)
+    # scopes = get_subscopes(*orm_object.roles)
+    scopes = get_subscopes(*pass_roles)
     if 'self' in scopes:
         if not (isinstance(orm_object, orm.User) or hasattr(orm_object, 'orm_user')):
             raise ValueError(
@@ -184,7 +195,7 @@
 def _check_scopes(*args):
     """Check if provided scopes exist"""
 
-    allowed_scopes = get_scopes()
+    allowed_scopes = get_scope_hierarchy()
     allowed_filters = ['!user=', '!service=', '!group=', '!server=']
     subscopes = set(
         chain.from_iterable([x for x in allowed_scopes.values() if x is not None])
@@ -245,7 +256,7 @@
         role = orm.Role(name=name, description=description, scopes=scopes)
         db.add(role)
         if role_dict not in default_roles:
-            app_log.info('Adding role %s to database', name)
+            app_log.info('Role %s added to database', name)
     else:
         _overwrite_role(role, role_dict)
 
@@ -320,13 +331,8 @@
         )
 
 
-<<<<<<< HEAD
 def _switch_default_role(db, obj, kind, admin):
     """Switch between default user and admin roles for users/services"""
-=======
-def switch_default_role(db, obj, kind, admin):
-    """Switch between default user/service and admin roles for users/services"""
->>>>>>> 5947a718
 
     user_role = orm.Role.find(db, 'user')
     # temporary fix of default service role
@@ -352,39 +358,34 @@
 def _token_allowed_role(db, token, role):
 
     """Returns True if token allowed to have requested role through
-    comparing the requested scopes with the set of token's owner scopes
-    from their roles and their group roles"""
+    comparing the requested scopes with the set of token's owner scopes"""
+
+    standard_permissions = {'all', 'read:all'}
 
     token_scopes = get_subscopes(role)
+    extra_scopes = token_scopes - standard_permissions
+    # ignore horizontal filters
+    raw_extra_scopes = {
+        scope.split('!', 1)[0] if '!' in scope else scope for scope in extra_scopes
+    }
+    # find the owner and their roles
     owner = None
-    roles_to_check = []
-
-    # find the owner and their roles
     if token.user_id:
         owner = db.query(orm.User).get(token.user_id)
-        roles_to_check.extend(owner.roles)
-        # if user is a member of any groups, include the groups' roles as well
-        for group in owner.groups:
-            roles_to_check.extend(group.roles)
-
     elif token.service_id:
         owner = db.query(orm.Service).get(token.service_id)
-        roles_to_check = owner.roles
-
-    owner_scopes = get_subscopes(*roles_to_check)
-
-    # ignore horizontal filters for comparison
-    t_scopes = {
-        scope.split('!', 1)[0] if '!' in scope else scope for scope in token_scopes
-    }
-    o_scopes = {
-        scope.split('!', 1)[0] if '!' in scope else scope for scope in owner_scopes
-    }
-
-    if t_scopes.issubset(o_scopes):
-        return True
-    else:
-        return False
+    if owner:
+        owner_scopes = expand_roles_to_scopes(owner)
+        # ignore horizontal filters
+        raw_owner_scopes = {
+            scope.split('!', 1)[0] if '!' in scope else scope for scope in owner_scopes
+        }
+        if (raw_extra_scopes).issubset(raw_owner_scopes):
+            return True
+        else:
+            return False
+    else:
+        raise ValueError('Owner the token %r not found', token)
 
 
 def update_roles(db, obj, kind, roles=None):
@@ -392,24 +393,15 @@
     assigns default if no roles specified"""
 
     Class = orm.get_class(kind)
-<<<<<<< HEAD
-    user_role = orm.Role.find(db, 'user')
-    admin_role = orm.Role.find(db, 'admin')
-
-=======
     default_token_role = orm.Role.find(db, 'token')
-    standard_permissions = {'all', 'read:all'}
->>>>>>> 5947a718
     if roles:
         for rolename in roles:
             if Class == orm.APIToken:
                 role = orm.Role.find(db, rolename)
                 if role:
-<<<<<<< HEAD
                     app_log.debug(
                         'Checking token permissions against requested role %s', rolename
                     )
-
                     if _token_allowed_role(db, obj, role):
                         role.tokens.append(obj)
                         app_log.info(
@@ -417,55 +409,26 @@
                         )
                     else:
                         raise ValueError(
-                            'Requested token role %r of %r with scopes %r cannot grant more permissions than its owner scopes'
-                            % (rolename, obj, role.scopes)
+                            'Requested token role %r of %r has more permissions than the token owner',
+                            rolename,
+                            obj,
                         )
-=======
-                    # compare the requested role permissions with the owner's permissions (scopes)
-                    token_scopes = get_subscopes(role)
-                    extra_scopes = token_scopes - standard_permissions
-                    # find the owner and their roles
-                    owner = None
-                    if obj.user_id:
-                        owner = db.query(orm.User).get(obj.user_id)
-                    elif obj.service_id:
-                        owner = db.query(orm.Service).get(obj.service_id)
-                    if owner:
-                        owner_scopes = expand_roles_to_scopes(owner)
-                        if (extra_scopes).issubset(owner_scopes):
-                            role.tokens.append(obj)
-                        else:
-                            raise ValueError(
-                                'Requested token role %r has more permissions than the token owner: [%s]'
-                                % (rolename, ",".join(extra_scopes - owner_scopes))
-                            )
->>>>>>> 5947a718
                 else:
                     raise NameError('Role %r does not exist' % rolename)
             else:
                 add_obj(db, objname=obj.name, kind=kind, rolename=rolename)
     else:
-<<<<<<< HEAD
         # groups can be without a role
         if Class == orm.Group:
             pass
-        # tokens can have only 'user' role as default
-        # assign the default only for user tokens
-        # service tokens with no specified role remain without any role (no default)
+        # tokens can have only 'token' role as default
+        # assign the default only for tokens
         elif Class == orm.APIToken:
             app_log.debug('Assigning default roles to tokens')
-            if len(obj.roles) < 1 and obj.user is not None:
-                user_role.tokens.append(obj)
-                db.commit()
-                app_log.info('Adding role %s to token %s', 'user', obj)
-=======
-        # tokens can have only 'token' role as default
-        # assign the default only for tokens
-        if Class == orm.APIToken:
             if not obj.roles and obj.user is not None:
                 default_token_role.tokens.append(obj)
+                app_log.info('Added role %s to token %s', default_token_role.name, obj)
             db.commit()
->>>>>>> 5947a718
         # users and services can have 'user' or 'admin' roles as default
         else:
             app_log.debug('Assigning default roles to %s', kind)
