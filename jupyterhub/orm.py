--- conflicted
+++ resolved
@@ -5,14 +5,9 @@
 import json
 import secrets
 from base64 import decodebytes, encodebytes
-<<<<<<< HEAD
-from datetime import datetime, timedelta
-from functools import lru_cache
+from datetime import timedelta
+from functools import lru_cache, partial
 from itertools import chain
-=======
-from datetime import timedelta
-from functools import partial
->>>>>>> cc9d9e43
 
 import alembic.command
 import alembic.config
