--- conflicted
+++ resolved
@@ -3,11 +3,8 @@
 # Distributed under the terms of the Modified BSD License.
 import enum
 import json
-<<<<<<< HEAD
+import numbers
 import secrets
-=======
-import numbers
->>>>>>> 041acbc0
 from base64 import decodebytes, encodebytes
 from datetime import timedelta
 from functools import lru_cache, partial
