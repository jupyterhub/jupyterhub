--- conflicted
+++ resolved
@@ -606,10 +606,6 @@
                             let failedServers = res.filter((e) => !e.ok);
                             if (failedServers.length > 0) {
                               setErrorAlert(
-<<<<<<< HEAD
-                                `Failed to start ${failedServers.length} ${failedServers.length > 1 ? "servers" : "server"
-                                }. ${failedServers.length > 1 ? "Are they " : "Is it "
-=======
                                 `Failed to start ${failedServers.length} ${
                                   failedServers.length > 1
                                     ? "servers"
@@ -618,7 +614,6 @@
                                   failedServers.length > 1
                                     ? "Are they "
                                     : "Is it "
->>>>>>> 2cc317ea
                                 } already running?`,
                               );
                             }
@@ -648,10 +643,6 @@
                             let failedServers = res.flat().filter((e) => !e.ok);
                             if (failedServers.length > 0) {
                               setErrorAlert(
-<<<<<<< HEAD
-                                `Failed to stop ${failedServers.length} ${failedServers.length > 1 ? "servers" : "server"
-                                }. ${failedServers.length > 1 ? "Are they " : "Is it "
-=======
                                 `Failed to stop ${failedServers.length} ${
                                   failedServers.length > 1
                                     ? "servers"
@@ -660,7 +651,6 @@
                                   failedServers.length > 1
                                     ? "Are they "
                                     : "Is it "
->>>>>>> 2cc317ea
                                 } already stopped?`,
                               );
                             }
